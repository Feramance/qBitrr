<<<<<<< HEAD
# qBitrr

[![PyPI - License](https://img.shields.io/pypi/l/qbitrr)](https://github.com/Feramance/qBitrr/blob/master/LICENSE)
=======

# qBitrr

[![PyPI - License](https://img.shields.io/pypi/l/qbitrr)](https://github.com/Feramance/Qbitrr/blob/master/LICENSE)
>>>>>>> e955f97c
[![Pulls](https://img.shields.io/docker/pulls/feramance/qbitrr.svg)](https://hub.docker.com/r/feramance/qbitrr)

![PyPI - Python Version](https://img.shields.io/pypi/pyversions/qbitrr)
![Platforms](https://img.shields.io/badge/platform-linux--64%20%7C%20osx--64%20%7C%20win--32%20%7C%20win--64-lightgrey)

[![pre-commit.ci status](https://results.pre-commit.ci/badge/github/Feramance/qBitrr/master.svg)](https://results.pre-commit.ci/latest/github/Feramance/qBitrr/master)
[![CodeQL](https://github.com/Feramance/qBitrr/actions/workflows/codeql-analysis.yml/badge.svg?branch=master)](https://github.com/Feramance/qBitrr/actions/workflows/codeql-analysis.yml)
[![Create a Release](https://github.com/Feramance/qBitrr/actions/workflows/release.yml/badge.svg?branch=master)](https://github.com/Feramance/qBitrr/actions/workflows/release.yml)

[![Code Style: Black](https://img.shields.io/badge/code%20style-black-000000.svg)](https://github.com/psf/black)
[![Imports: isort](https://img.shields.io/badge/%20imports-isort-%231674b1?style=flat&labelColor=ef8336)](https://pycqa.github.io/isort/)

A simple script to monitor [qBit](https://github.com/qbittorrent/qBittorrent) and communicate with [Radarr](https://github.com/Radarr/Radarr) and [Sonarr](https://github.com/Sonarr/Sonarr)

## Features

- Monitor qBit for Stalled/bad entries and delete them then blacklist them on Arrs (Option to also trigger a re-search action).
- Monitor qBit for completed entries and tell the appropriate Arr instance to import it:
  - `qbitrr DownloadedMoviesScan` for Radarr
  - `qbitrr DownloadedEpisodesScan` for Sonarr
- Skip files in qBit entries by extension, folder or regex.
- Monitor completed folder and clean it up.
- Usage of [ffprobe](https://github.com/FFmpeg/FFmpeg) to ensure downloaded entries are valid media.
- Trigger periodic Rss Syncs on the appropriate Arr instances.
- Trigger Queue update on appropriate Arr instances.
- Search requests from [Overseerr](https://github.com/sct/overseerr) or [Ombi](https://github.com/Ombi-app/Ombi).
- Auto add/remove trackers
- Set per tracker values
- **Sonarr v4 support**
- Available if provided with a Sonarr/Radarr database file:
  - Monitor Arr's databases to trigger missing episode searches.
  - Customizable year range to search for (at a later point will add more option here, for example search whole series/season instead of individual episodes, search by name, category etc).

## Tested with

Some things to know before using it.

<<<<<<< HEAD
- qBittorrent 4.5.x
- [Sonarr](https://github.com/Sonarr/Sonarr) and [Radarr](https://github.com/Radarr/Radarr) both setup to add tags to all downloads.
- qBit set to create sub-folders for tag.

![image](https://user-images.githubusercontent.com/27962761/139117102-ec1d321a-1e64-4880-8ad1-ee2c9b805f92.png)
=======
- 1. Qbitrr works best with qBittorrent 4.5.x
- 2. You need to run the `qbitrr --gen-config` move the generated file to `~/.config/qBitManager/config.toml` (~ is your home directory, i.e `C:\Users\{User}`)
- 3. I have [Sonarr](https://github.com/Sonarr/Sonarr) and [Radarr](https://github.com/Radarr/Radarr) both setup to add tags to all downloads.
- 4. I have qBit setup to have to create sub-folder for downloads

## Installation

### Install the requirements run

- `python -m pip install qBitrr` (I would recommend in a dedicated [venv](https://docs.python.org/3.3/library/venv.html) but that's out of scope.

Alternatively:

- Download on the [latest release](https://github.com/Feramance/Qbitrr/releases/latest)

### Run the script
>>>>>>> e955f97c

## Usage

<<<<<<< HEAD
### Native

***PyPI package is outdated, please use the docker image or download the latest release!***
=======
Alternatively:

- Unzip the downloaded release and run it

### How to update the script
>>>>>>> e955f97c

1. Download the latest release
2. Run `qbitrr --gen-config` to generate a config file
3. Edit the config file (located at `~/.config/qBitManager/config.toml` (~ is your home directory, i.e `C:\Users\{User}`))
4. Run `qbitrr` to start the script

<<<<<<< HEAD
***There is no auto-update feature, you will need to manually download the latest release and replace the old one.***

### Docker
=======
Alternatively:

- Download on the [latest release](https://github.com/Feramance/Qbitrr/releases/latest)

### Contributions
>>>>>>> e955f97c

The docker image can be found [here](https://hub.docker.com/r/feramance/qbitrr)

<<<<<<< HEAD
#### Docker Run

```bash
docker run -d \
  --name=qbitrr \
  -e TZ=Europe/London \
  -v /etc/localtime:/etc/localtime:ro \
  -v /path/to/appdata/qbitrr:/config \
  -v /path/to/sonarr/db:/databases/sonarr.db:ro \
  -v /path/to/radarr/db:/databases/radarr.db:ro \
  -v /path/to/completed/downloads/folder:/completed_downloads:rw \
  --restart unless-stopped \
  feramance/qbitrr
```
=======
### Example behaviour

![image](https://user-images.githubusercontent.com/27962761/146447714-5309d3e6-51fd-472c-9587-9df491f121b3.png)

### Docker Installation

#### Docker Image

- The docker image can be found [here](https://hub.docker.com/r/feramance/qbitrr)
>>>>>>> e955f97c

#### Docker Compose

```yaml
version: "3"
services:
  qbitrr:
    image: feramance/qbitrr
    user: 1000:1000 # Required to ensure teh container is run as the user who has perms to see the 2 mount points and the ability to write to the CompletedDownloadFolder mount
    tty: true # Ensure the output of docker-compose logs qbitrr are properly colored.
    restart: unless-stopped
    # networks: This container MUST share a network with your Sonarr/Radarr instances
    environment:
      - TZ=Europe/London
    volumes:
      - /etc/localtime:/etc/localtime:ro
      - /path/to/appdata/qbitrr:/config  # Config folder for qbitrr
      - /path/to/sonarr/db:/databases/sonarr.db:ro # This is only needed if you want episode search handling :ro means it is only ever mounted as a read-only folder, the script never needs more than read access
      - /path/to/radarr/db:/databases/radarr.db:ro # This is only needed if you want movie search handling, :ro means it is only ever mounted as a read-only folder, the script never needs more than read access
      - /path/to/completed/downloads/folder:/completed_downloads:rw # The script will ALWAYS require write permission in this folder if mounted, this folder is used to monitor completed downloads and if not present will cause the script to ignore downloaded file monitoring.
      # Now just to make sure it is clean, when using this script in a docker you will need to ensure you config.toml values reflect the mounted folders.#
      # For example, for your Sonarr.DatabaseFile value using the values above you'd add
      # DatabaseFile = /sonarr.db/path/in/container/sonarr.db
      # Because this is where you mounted it to
      # The same would apply to Settings.CompletedDownloadFolder
      # e.g CompletedDownloadFolder = /completed_downloads/folder/in/container

    # logging: # this script will generate a LOT of logs - so it is up to you to decide how much of it you want to store
      # driver: "json-file"
      # options:
        # max-size: "50m"
        # max-file: 3
    depends_on: # Not needed but this ensures qBitrr only starts if the dependencies are up and running
      - qbittorrent
      - radarr-1080p
      - sonarr-1080p
      - overseerr
```

<<<<<<< HEAD
#### Important mentions for docker
=======
##### Important mentions for docker
>>>>>>> e955f97c

- The script will always expect a completed config.toml file
- When you first start the container a "config.rename_me.toml" will be added to `/path/to/appdata/qbitrr`
  - Make sure to rename it to 'config.toml' then edit it to your desired values<|MERGE_RESOLUTION|>--- conflicted
+++ resolved
@@ -1,13 +1,7 @@
-<<<<<<< HEAD
-# qBitrr
-
-[![PyPI - License](https://img.shields.io/pypi/l/qbitrr)](https://github.com/Feramance/qBitrr/blob/master/LICENSE)
-=======
 
 # qBitrr
 
 [![PyPI - License](https://img.shields.io/pypi/l/qbitrr)](https://github.com/Feramance/Qbitrr/blob/master/LICENSE)
->>>>>>> e955f97c
 [![Pulls](https://img.shields.io/docker/pulls/feramance/qbitrr.svg)](https://hub.docker.com/r/feramance/qbitrr)
 
 ![PyPI - Python Version](https://img.shields.io/pypi/pyversions/qbitrr)
@@ -45,65 +39,30 @@
 
 Some things to know before using it.
 
-<<<<<<< HEAD
 - qBittorrent 4.5.x
 - [Sonarr](https://github.com/Sonarr/Sonarr) and [Radarr](https://github.com/Radarr/Radarr) both setup to add tags to all downloads.
 - qBit set to create sub-folders for tag.
 
-![image](https://user-images.githubusercontent.com/27962761/139117102-ec1d321a-1e64-4880-8ad1-ee2c9b805f92.png)
-=======
-- 1. Qbitrr works best with qBittorrent 4.5.x
-- 2. You need to run the `qbitrr --gen-config` move the generated file to `~/.config/qBitManager/config.toml` (~ is your home directory, i.e `C:\Users\{User}`)
-- 3. I have [Sonarr](https://github.com/Sonarr/Sonarr) and [Radarr](https://github.com/Radarr/Radarr) both setup to add tags to all downloads.
-- 4. I have qBit setup to have to create sub-folder for downloads
-
-## Installation
-
-### Install the requirements run
-
-- `python -m pip install qBitrr` (I would recommend in a dedicated [venv](https://docs.python.org/3.3/library/venv.html) but that's out of scope.
-
-Alternatively:
-
-- Download on the [latest release](https://github.com/Feramance/Qbitrr/releases/latest)
-
-### Run the script
->>>>>>> e955f97c
-
 ## Usage
-
-<<<<<<< HEAD
 ### Native
 
 ***PyPI package is outdated, please use the docker image or download the latest release!***
-=======
-Alternatively:
-
-- Unzip the downloaded release and run it
-
-### How to update the script
->>>>>>> e955f97c
 
 1. Download the latest release
 2. Run `qbitrr --gen-config` to generate a config file
-3. Edit the config file (located at `~/.config/qBitManager/config.toml` (~ is your home directory, i.e `C:\Users\{User}`))
+3. Edit the config file (located at `~/config.toml` (~ is your home directory, i.e `C:\Users\{User}`))
 4. Run `qbitrr` to start the script
 
-<<<<<<< HEAD
 ***There is no auto-update feature, you will need to manually download the latest release and replace the old one.***
 
 ### Docker
-=======
-Alternatively:
-
-- Download on the [latest release](https://github.com/Feramance/Qbitrr/releases/latest)
-
-### Contributions
->>>>>>> e955f97c
 
 The docker image can be found [here](https://hub.docker.com/r/feramance/qbitrr)
 
-<<<<<<< HEAD
+#### Docker Image
+
+- The docker image can be found [here](https://hub.docker.com/r/feramance/qbitrr)
+
 #### Docker Run
 
 ```bash
@@ -118,17 +77,6 @@
   --restart unless-stopped \
   feramance/qbitrr
 ```
-=======
-### Example behaviour
-
-![image](https://user-images.githubusercontent.com/27962761/146447714-5309d3e6-51fd-472c-9587-9df491f121b3.png)
-
-### Docker Installation
-
-#### Docker Image
-
-- The docker image can be found [here](https://hub.docker.com/r/feramance/qbitrr)
->>>>>>> e955f97c
 
 #### Docker Compose
 
@@ -168,11 +116,7 @@
       - overseerr
 ```
 
-<<<<<<< HEAD
-#### Important mentions for docker
-=======
 ##### Important mentions for docker
->>>>>>> e955f97c
 
 - The script will always expect a completed config.toml file
 - When you first start the container a "config.rename_me.toml" will be added to `/path/to/appdata/qbitrr`
