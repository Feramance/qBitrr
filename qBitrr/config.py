from __future__ import annotations

import argparse
import contextlib
import pathlib
import shutil
import sys

from qBitrr.bundled_data import license_text, patched_version
from qBitrr.env_config import ENVIRO_CONFIG
from qBitrr.gen_config import MyConfig, generate_doc
from qBitrr.home_path import HOME_PATH, ON_DOCKER

APPDATA_FOLDER = HOME_PATH.joinpath(".config", "qBitManager")
if ON_DOCKER:
<<<<<<< HEAD
    APPDATA_FOLDER=HOME_PATH
=======
    APPDATA_FOLDER = pathlib.Path("/config")
>>>>>>> ffe2b985
APPDATA_FOLDER.mkdir(parents=True, exist_ok=True)


def process_flags() -> argparse.Namespace | bool:
    parser = argparse.ArgumentParser(description="An interface to interact with qBit and *arrs.")
    parser.add_argument(
        "--gen-config",
        "-gc",
        dest="gen_config",
        help="Generate a config file in the current working directory",
        action="store_true",
    )
    parser.add_argument(
        "-v", "--version", action="version", version=f"qBitrr version: {patched_version}"
    )

    parser.add_argument(
        "-l",
        "--license",
        dest="license",
        action="store_const",
        const=license_text,
        help="Show the qBitrr's licence",
    )
    parser.add_argument(
        "-s",
        "--source",
        action="store_const",
        dest="source",
        const="Source code can be found on: https://github.com/Feramance/qBitrr",
        help="Shows a link to qBitrr's source",
    )

    args = parser.parse_args()

    if args.gen_config:
        from qBitrr.gen_config import _write_config_file

        _write_config_file()
        return True
    elif args.license:
        print(args.license)
        return True
    elif args.source:
        print(args.source)
        return True
    return args


COPIED_TO_NEW_DIR = False
file = "config.toml"
CONFIG_FILE = APPDATA_FOLDER.joinpath(file)
CONFIG_PATH = pathlib.Path(f"./{file}")
if any(
    a in sys.argv
    for a in [
        "--gen-config",
        "-gc",
        "--version",
        "-v",
        "--license",
        "-l",
        "--source",
        "-s",
        "-h",
        "--help",
    ]
):
    CONFIG = MyConfig(CONFIG_FILE, config=generate_doc())
    COPIED_TO_NEW_DIR = None
elif (not CONFIG_FILE.exists()) and (not CONFIG_PATH.exists()):
    if ON_DOCKER:
        print(f"{file} has not been found")
        from qBitrr.gen_config import _write_config_file

        CONFIG_FILE = _write_config_file(docker=True)
        print(f"'{CONFIG_FILE.name}' has been generated")
        print('Rename it to "config.toml" then edit it and restart the container')
        import os
        import signal

        os.kill(os.getppid(), signal.SIGTERM)

    else:
        print(f"{file} has not been found")
        print(f"{file} must be added to {CONFIG_FILE}")
        print(
            "You can run me with the `--gen-config` flag to generate a "
            "template config file which you can then edit."
        )
    sys.exit(1)

elif CONFIG_FILE.exists():
    CONFIG = MyConfig(CONFIG_FILE)
else:
    with contextlib.suppress(
        Exception
    ):  # If file already exist or can't copy to APPDATA_FOLDER ignore the exception
        shutil.copy(CONFIG_PATH, CONFIG_FILE)
        COPIED_TO_NEW_DIR = True
    CONFIG = MyConfig("./config.toml")

if COPIED_TO_NEW_DIR is not None:
    # print(f"STARTUP | {CONFIG.path} |\n{CONFIG}")
    print(f"STARTUP")
else:
    print(f"STARTUP |  CONFIG_FILE={CONFIG_FILE} | CONFIG_PATH={CONFIG_PATH}")

FFPROBE_AUTO_UPDATE = (
    CONFIG.get("Settings.FFprobeAutoUpdate", fallback=True)
    if ENVIRO_CONFIG.settings.ffprobe_auto_update is None
    else ENVIRO_CONFIG.settings.ffprobe_auto_update
)
FAILED_CATEGORY = ENVIRO_CONFIG.settings.failed_category or CONFIG.get(
    "Settings.FailedCategory", fallback="failed"
)
RECHECK_CATEGORY = ENVIRO_CONFIG.settings.recheck_category or CONFIG.get(
    "Settings.RecheckCategory", fallback="recheck"
)
CONSOLE_LOGGING_LEVEL_STRING = ENVIRO_CONFIG.settings.console_level or CONFIG.get_or_raise(
    "Settings.ConsoleLevel"
)
COMPLETED_DOWNLOAD_FOLDER = (
    ENVIRO_CONFIG.settings.completed_download_folder
    or CONFIG.get_or_raise("Settings.CompletedDownloadFolder")
)
NO_INTERNET_SLEEP_TIMER = ENVIRO_CONFIG.settings.no_internet_sleep_timer or CONFIG.get(
    "Settings.NoInternetSleepTimer", fallback=60
)
LOOP_SLEEP_TIMER = ENVIRO_CONFIG.settings.loop_sleep_timer or CONFIG.get(
    "Settings.LoopSleepTimer", fallback=5
)
PING_URLS = ENVIRO_CONFIG.settings.ping_urls or CONFIG.get(
    "Settings.PingURLS", fallback=["one.one.one.one", "dns.google.com"]
)
IGNORE_TORRENTS_YOUNGER_THAN = ENVIRO_CONFIG.settings.ignore_torrents_younger_than or CONFIG.get(
    "Settings.IgnoreTorrentsYoungerThan", fallback=600
)
QBIT_DISABLED = (
    CONFIG.get("qBit.Disabled", fallback=False)
    if ENVIRO_CONFIG.qbit.disabled is None
    else ENVIRO_CONFIG.qbit.disabled
)
SEARCH_ONLY = ENVIRO_CONFIG.overrides.search_only
PROCESS_ONLY = ENVIRO_CONFIG.overrides.processing_only

if QBIT_DISABLED and PROCESS_ONLY:
    print("qBittorrent is disabled yet QBITRR_OVERRIDES_PROCESSING_ONLY is enabled")
    print(
        "Processing monitors qBitTorrents downloads "
        "therefore it depends on a health qBitTorrent connection"
    )
    print("Exiting...")
    sys.exit(1)

if SEARCH_ONLY and QBIT_DISABLED is False:
    QBIT_DISABLED = True
    print("QBITRR_OVERRIDES_SEARCH_ONLY is enabled, forcing qBitTorrent setting off")

# Settings Config Values
FF_VERSION = APPDATA_FOLDER.joinpath("ffprobe_info.json")
FF_PROBE = APPDATA_FOLDER.joinpath("ffprobe")<|MERGE_RESOLUTION|>--- conflicted
+++ resolved
@@ -13,11 +13,10 @@
 
 APPDATA_FOLDER = HOME_PATH.joinpath(".config", "qBitManager")
 if ON_DOCKER:
-<<<<<<< HEAD
-    APPDATA_FOLDER=HOME_PATH
-=======
+
+
     APPDATA_FOLDER = pathlib.Path("/config")
->>>>>>> ffe2b985
+
 APPDATA_FOLDER.mkdir(parents=True, exist_ok=True)
 
 
