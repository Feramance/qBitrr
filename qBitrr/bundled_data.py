<<<<<<< HEAD
version = "3.8.6-beta-0"
git_hash = "5979043"
=======
version = "3.8.5"
git_hash = "2b4179c"
>>>>>>> 3c352d2d
license_text = (
    "Licence can be found on:\n\nhttps://github.com/Feramance/qBitrr/blob/master/LICENSE"
)
patched_version = f"{version}-{git_hash}"<|MERGE_RESOLUTION|>--- conflicted
+++ resolved
@@ -1,10 +1,5 @@
-<<<<<<< HEAD
-version = "3.8.6-beta-0"
-git_hash = "5979043"
-=======
 version = "3.8.5"
 git_hash = "2b4179c"
->>>>>>> 3c352d2d
 license_text = (
     "Licence can be found on:\n\nhttps://github.com/Feramance/qBitrr/blob/master/LICENSE"
 )
