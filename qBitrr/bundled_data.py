<<<<<<< HEAD
version = "3.8.1-beta-0-beta-1"
git_hash = "038b8d1"
=======
version = "3.8.0"
git_hash = "675d339"
>>>>>>> b1855ea7
license_text = (
    "Licence can be found on:\n\nhttps://github.com/Feramance/qBitrr/blob/master/LICENSE"
)
patched_version = f"{version}-{git_hash}"<|MERGE_RESOLUTION|>--- conflicted
+++ resolved
@@ -1,10 +1,5 @@
-<<<<<<< HEAD
-version = "3.8.1-beta-0-beta-1"
-git_hash = "038b8d1"
-=======
-version = "3.8.0"
+version = "3.8.1-beta-0"
 git_hash = "675d339"
->>>>>>> b1855ea7
 license_text = (
     "Licence can be found on:\n\nhttps://github.com/Feramance/qBitrr/blob/master/LICENSE"
 )
