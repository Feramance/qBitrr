from __future__ import annotations

import contextlib
import itertools
import logging
import pathlib
import re
import shutil
import sys
import time
from collections import defaultdict
from concurrent.futures import ThreadPoolExecutor
from copy import copy
from datetime import datetime, timedelta, timezone
from typing import TYPE_CHECKING, Callable, Iterable, Iterator, NoReturn

import ffmpeg
import pathos
import qbittorrentapi
import qbittorrentapi.exceptions
import requests
from packaging import version as version_parser
from peewee import SqliteDatabase
from pyarr import RadarrAPI, SonarrAPI
from pyarr.types import JsonObject
from qbittorrentapi import TorrentDictionary, TorrentStates
from ujson import JSONDecodeError

from qBitrr.arr_tables import (
    CommandsModel,
    EpisodesModel,
    MoviesMetadataModel,
    MoviesModel,
    MoviesModelv5,
    SeriesModel,
    SeriesModelv4,
)
from qBitrr.config import (
    APPDATA_FOLDER,
    COMPLETED_DOWNLOAD_FOLDER,
    CONFIG,
    ENABLE_LOGS,
    FAILED_CATEGORY,
    LOOP_SLEEP_TIMER,
    NO_INTERNET_SLEEP_TIMER,
    PROCESS_ONLY,
    QBIT_DISABLED,
    RECHECK_CATEGORY,
    SEARCH_ONLY,
)
from qBitrr.errors import (
    DelayLoopException,
    NoConnectionrException,
    RestartLoopException,
    SkipException,
    UnhandledError,
)
from qBitrr.home_path import HOME_PATH
from qBitrr.logger import run_logs
from qBitrr.tables import (
    EpisodeFilesModel,
    EpisodeQueueModel,
    FilesQueued,
    MovieQueueModel,
    MoviesFilesModel,
    SeriesFilesModel,
)
from qBitrr.utils import (
    ExpiringSet,
    absolute_file_paths,
    has_internet,
    validate_and_return_torrent_file,
)

if TYPE_CHECKING:
    from qBitrr.main import qBitManager


class Arr:
    def __init__(
        self,
        name: str,
        manager: ArrManager,
        client_cls: type[Callable | RadarrAPI | SonarrAPI],
    ):
        if name in manager.groups:
            raise OSError("Group '{name}' has already been registered.")
        self._name = name
        self.managed = CONFIG.get(f"{name}.Managed", fallback=False)
        if not self.managed:
            raise SkipException
        self.uri = CONFIG.get_or_raise(f"{name}.URI")
        if self.uri in manager.uris:
            raise OSError(
                f"Group '{self._name}' is trying to manage Arr instance: "
                f"'{self.uri}' which has already been registered."
            )
        self.category = CONFIG.get(f"{name}.Category", fallback=self._name)
        self.manager = manager
        self._LOG_LEVEL = self.manager.qbit_manager.logger.level
        if ENABLE_LOGS:
            LOGS_FOLDER = HOME_PATH.joinpath("logs")
            LOGS_FOLDER.mkdir(parents=True, exist_ok=True)
            LOGS_FOLDER.chmod(mode=0o777)
            logfile = LOGS_FOLDER.joinpath(self._name + ".log")
            if pathlib.Path(logfile).is_file():
                logold = LOGS_FOLDER.joinpath(self._name + ".log.old")
                logfile.rename(logold)
            fh = logging.FileHandler(logfile)
            self.logger = logging.getLogger(f"qBitrr.{self._name}")
            self.logger.addHandler(fh)
        else:
            self.logger = logging.getLogger(f"qBitrr.{self._name}")
        run_logs(self.logger)
        self.completed_folder = pathlib.Path(COMPLETED_DOWNLOAD_FOLDER).joinpath(self.category)
        if not self.completed_folder.exists() and not SEARCH_ONLY:
            try:
                self.completed_folder.mkdir(parents=True, exist_ok=True)
                self.completed_folder.chmod(mode=0o777)
            except BaseException:
                self.logger.warning(
                    "%s completed folder is a soft requirement. The specified folder does not exist %s and cannot be created. This will disable all file monitoring.",
                    self._name,
                    self.completed_folder,
                )
        self.apikey = CONFIG.get_or_raise(f"{name}.APIKey")
        self.re_search = CONFIG.get(f"{name}.ReSearch", fallback=False)
        self.import_mode = CONFIG.get(f"{name}.importMode", fallback="Move")
        self.refresh_downloads_timer = CONFIG.get(f"{name}.RefreshDownloadsTimer", fallback=1)
        self.arr_error_codes_to_blocklist = CONFIG.get(
            f"{name}.ArrErrorCodesToBlocklist", fallback=[]
        )
        self.rss_sync_timer = CONFIG.get(f"{name}.RssSyncTimer", fallback=15)

        self.case_sensitive_matches = CONFIG.get(
            f"{name}.Torrent.CaseSensitiveMatches", fallback=[]
        )
        self.folder_exclusion_regex = CONFIG.get(
            f"{name}.Torrent.FolderExclusionRegex", fallback=[]
        )
        self.file_name_exclusion_regex = CONFIG.get(
            f"{name}.Torrent.FileNameExclusionRegex", fallback=[]
        )
        self.file_extension_allowlist = CONFIG.get(
            f"{name}.Torrent.FileExtensionAllowlist", fallback=[]
        )
        self.file_extension_allowlist = [
            rf"\{ext}" if ext[:1] != "\\" else ext for ext in self.file_extension_allowlist
        ]
        self.auto_delete = CONFIG.get(f"{name}.Torrent.AutoDelete", fallback=False)

        self.remove_dead_trackers = CONFIG.get(
            f"{name}.Torrent.SeedingMode.RemoveDeadTrackers", fallback=False
        )
        self.seeding_mode_global_download_limit = CONFIG.get(
            f"{name}.Torrent.SeedingMode.DownloadRateLimitPerTorrent", fallback=-1
        )
        self.seeding_mode_global_upload_limit = CONFIG.get(
            f"{name}.Torrent.SeedingMode.UploadRateLimitPerTorrent", fallback=-1
        )
        self.seeding_mode_global_max_upload_ratio = CONFIG.get(
            f"{name}.Torrent.SeedingMode.MaxUploadRatio", fallback=-1
        )
        self.seeding_mode_global_max_seeding_time = CONFIG.get(
            f"{name}.Torrent.SeedingMode.MaxSeedingTime", fallback=-1
        )
        self.seeding_mode_global_remove_torrent = CONFIG.get(
            f"{name}.Torrent.SeedingMode.RemoveTorrent", fallback=-1
        )
        self.seeding_mode_global_bad_tracker_msg = CONFIG.get(
            f"{name}.Torrent.SeedingMode.RemoveTrackerWithMessage", fallback=[]
        )

        self.monitored_trackers = CONFIG.get(f"{name}.Torrent.Trackers", fallback=[])
        self._remove_trackers_if_exists: set[str] = {
            i.get("URI") for i in self.monitored_trackers if i.get("RemoveIfExists") is True
        }
        self._monitored_tracker_urls: set[str] = {
            r
            for i in self.monitored_trackers
            if not (r := i.get("URI")) not in self._remove_trackers_if_exists
        }
        self._add_trackers_if_missing: set[str] = {
            i.get("URI") for i in self.monitored_trackers if i.get("AddTrackerIfMissing") is True
        }
        if (
            self.auto_delete is True
            and not self.completed_folder.parent.exists()
            and not SEARCH_ONLY
        ):
            self.auto_delete = False
            self.logger.critical(
                "AutoDelete disabled due to missing folder: '%s'",
                self.completed_folder.parent,
            )

        self.reset_on_completion = CONFIG.get(
            f"{name}.EntrySearch.SearchAgainOnSearchCompletion", fallback=False
        )
        self.do_upgrade_search = CONFIG.get(f"{name}.EntrySearch.DoUpgradeSearch", fallback=False)
        self.quality_unmet_search = CONFIG.get(
            f"{name}.EntrySearch.QualityUnmetSearch", fallback=False
        )

        self.ignore_torrents_younger_than = CONFIG.get(
            f"{name}.Torrent.IgnoreTorrentsYoungerThan", fallback=600
        )
        self.maximum_eta = CONFIG.get(f"{name}.Torrent.MaximumETA", fallback=86400)
        self.maximum_deletable_percentage = CONFIG.get(
            f"{name}.Torrent.MaximumDeletablePercentage", fallback=0.95
        )
        self.search_missing = CONFIG.get(f"{name}.EntrySearch.SearchMissing", fallback=False)
        if PROCESS_ONLY:
            self.search_missing = False
        self.search_specials = CONFIG.get(f"{name}.EntrySearch.AlsoSearchSpecials", fallback=False)
        self.search_by_year = CONFIG.get(f"{name}.EntrySearch.SearchByYear", fallback=True)
        self.search_in_reverse = CONFIG.get(f"{name}.EntrySearch.SearchInReverse", fallback=False)

        self.search_command_limit = CONFIG.get(f"{name}.EntrySearch.SearchLimit", fallback=5)
        self.prioritize_todays_release = CONFIG.get(
            f"{name}.EntrySearch.PrioritizeTodaysReleases", fallback=True
        )

        self.do_not_remove_slow = CONFIG.get(f"{name}.Torrent.DoNotRemoveSlow", fallback=False)
        self.search_current_year = None
        if self.search_in_reverse:
            self._delta = 1
        else:
            self._delta = -1
        arr_db_file = CONFIG.get(f"{name}.EntrySearch.DatabaseFile", fallback=None)
        self.arr_db_file = pathlib.Path("/.Invalid Place Holder")
        if self.search_missing and arr_db_file is None:
            self.logger.critical("Arr DB file not specified setting SearchMissing to False")
            self.search_missing = False
        if arr_db_file is not None:
            self.arr_db_file = pathlib.Path(arr_db_file)
        self._app_data_folder = APPDATA_FOLDER
        self.search_db_file = self._app_data_folder.joinpath(f"{self._name}.db")
        if self.search_missing and not self.arr_db_file.exists():
            self.logger.critical(
                "Arr DB file cannot be located setting SearchMissing to False: %s",
                self.arr_db_file,
            )
            self.search_missing = False

        self.ombi_search_requests = CONFIG.get(
            f"{name}.EntrySearch.Ombi.SearchOmbiRequests", fallback=False
        )
        self.overseerr_requests = CONFIG.get(
            f"{name}.EntrySearch.Overseerr.SearchOverseerrRequests", fallback=False
        )
        self.series_search = CONFIG.get(f"{name}.EntrySearch.SearchBySeries", fallback=False)
        if self.ombi_search_requests:
            self.ombi_uri = CONFIG.get_or_raise(f"{name}.EntrySearch.Ombi.OmbiURI")
            self.ombi_api_key = CONFIG.get_or_raise(f"{name}.EntrySearch.Ombi.OmbiAPIKey")
        else:
            self.ombi_uri = CONFIG.get(f"{name}.EntrySearch.Ombi.OmbiURI", fallback=None)
            self.ombi_api_key = CONFIG.get(f"{name}.EntrySearch.Ombi.OmbiAPIKey", fallback=None)
        if self.overseerr_requests:
            self.overseerr_uri = CONFIG.get_or_raise(f"{name}.EntrySearch.Overseerr.OverseerrURI")
            self.overseerr_api_key = CONFIG.get_or_raise(
                f"{name}.EntrySearch.Overseerr.OverseerrAPIKey"
            )
        else:
            self.overseerr_uri = CONFIG.get(
                f"{name}.EntrySearch.Overseerr.OverseerrURI", fallback=None
            )
            self.overseerr_api_key = CONFIG.get(
                f"{name}.EntrySearch.Overseerr.OverseerrAPIKey", fallback=None
            )
        self.overseerr_is_4k = CONFIG.get(f"{name}.EntrySearch.Overseerr.Is4K", fallback=False)
        self.ombi_approved_only = CONFIG.get(
            f"{name}.EntrySearch.Ombi.ApprovedOnly", fallback=True
        )
        self.overseerr_approved_only = CONFIG.get(
            f"{name}.EntrySearch.Overseerr.ApprovedOnly", fallback=True
        )
        self.search_requests_every_x_seconds = CONFIG.get(
            f"{name}.EntrySearch.SearchRequestsEvery", fallback=1800
        )
        self._temp_overseer_request_cache: dict[str, set[int | str]] = defaultdict(set)
        if self.ombi_search_requests or self.overseerr_requests:
            self.request_search_timer = 0
        else:
            self.request_search_timer = None

        if self.case_sensitive_matches:
            self.folder_exclusion_regex_re = re.compile(
                "|".join(self.folder_exclusion_regex), re.DOTALL
            )
            self.file_name_exclusion_regex_re = re.compile(
                "|".join(self.file_name_exclusion_regex), re.DOTALL
            )
        else:
            self.folder_exclusion_regex_re = re.compile(
                "|".join(self.folder_exclusion_regex), re.IGNORECASE | re.DOTALL
            )
            self.file_name_exclusion_regex_re = re.compile(
                "|".join(self.file_name_exclusion_regex), re.IGNORECASE | re.DOTALL
            )
        self.file_extension_allowlist = re.compile(
            "|".join(self.file_extension_allowlist), re.DOTALL
        )
        self.client = client_cls(host_url=self.uri, api_key=self.apikey)
        if isinstance(self.client, SonarrAPI):
            self.type = "sonarr"
            version_info = self.client.get_update()
            self.version = version_parser.parse(version_info[0].get("version"))
            self.logger.debug("%s version: %s", self._name, self.version.__str__())
        elif isinstance(self.client, RadarrAPI):
            self.type = "radarr"
            version_info = self.client.get_update()
            self.version = version_parser.parse(version_info[0].get("version"))
            self.logger.debug("%s version: %s", self._name, self.version.__str__())

        if self.rss_sync_timer > 0:
            self.rss_sync_timer_last_checked = datetime(1970, 1, 1)
        else:
            self.rss_sync_timer_last_checked = None
        if self.refresh_downloads_timer > 0:
            self.refresh_downloads_timer_last_checked = datetime(1970, 1, 1)
        else:
            self.refresh_downloads_timer_last_checked = None

        self.loop_completed = False
        self.queue = []
        self.cache = {}
        self.requeue_cache = {}
        self.queue_file_ids = set()
        self.sent_to_scan = set()
        self.sent_to_scan_hashes = set()
        self.files_probed = set()
        self.import_torrents = []
        self.change_priority = dict()
        self.recheck = set()
        self.pause = set()
        self.skip_blacklist = set()
        self.delete = set()
        self.resume = set()
        self.remove_from_qbit = set()
        self.overseerr_requests_release_cache = dict()
        self.files_to_explicitly_delete: Iterator = iter([])
        self.files_to_cleanup = set()
        self.missing_files_post_delete = set()
        self.downloads_with_bad_error_message_blocklist = set()
        self.needs_cleanup = False
        self.recently_queue = dict()

        self.timed_ignore_cache = ExpiringSet(max_age_seconds=self.ignore_torrents_younger_than)
        self.timed_skip = ExpiringSet(max_age_seconds=self.ignore_torrents_younger_than)
        self.tracker_delay = ExpiringSet(max_age_seconds=600)
        self.special_casing_file_check = ExpiringSet(max_age_seconds=10)
        self.expiring_bool = ExpiringSet(max_age_seconds=10)
        self.session = requests.Session()
        self.cleaned_torrents = set()
        self.search_api_command = None

        self.manager.completed_folders.add(self.completed_folder)
        self.manager.category_allowlist.add(self.category)

        self.logger.debug(
            "%s Config: "
            "Managed: %s, "
            "Re-search: %s, "
            "ImportMode: %s, "
            "Category: %s, "
            "URI: %s, "
            "API Key: %s, "
            "RefreshDownloadsTimer=%s, "
            "RssSyncTimer=%s",
            self._name,
            self.import_mode,
            self.managed,
            self.re_search,
            self.category,
            self.uri,
            self.apikey,
            self.refresh_downloads_timer,
            self.rss_sync_timer,
        )
        self.logger.debug(
            "Script Config:  CaseSensitiveMatches=%s",
            self.case_sensitive_matches,
        )
        self.logger.debug(
            "Script Config:  FolderExclusionRegex=%s",
            self.folder_exclusion_regex,
        )
        self.logger.debug(
            "Script Config:  FileNameExclusionRegex=%s",
            self.file_name_exclusion_regex,
        )
        self.logger.debug(
            "Script Config:  FileExtensionAllowlist=%s",
            self.file_extension_allowlist,
        )
        self.logger.debug("Script Config:  AutoDelete=%s", self.auto_delete)

        self.logger.debug(
            "Script Config:  IgnoreTorrentsYoungerThan=%s",
            self.ignore_torrents_younger_than,
        )
        self.logger.debug("Script Config:  MaximumETA=%s", self.maximum_eta)

        if self.search_missing:
            self.logger.debug(
                "Script Config:  SearchMissing=%s",
                self.search_missing,
            )
            self.logger.debug(
                "Script Config:  AlsoSearchSpecials=%s",
                self.search_specials,
            )
            self.logger.debug(
                "Script Config:  SearchByYear=%s",
                self.search_by_year,
            )
            self.logger.debug(
                "Script Config:  SearchInReverse=%s",
                self.search_in_reverse,
            )
            self.logger.debug(
                "Script Config:  CommandLimit=%s",
                self.search_command_limit,
            )
            self.logger.debug(
                "Script Config:  DatabaseFile=%s",
                self.arr_db_file,
            )
            self.logger.debug(
                "Script Config:  MaximumDeletablePercentage=%s",
                self.maximum_deletable_percentage,
            )
            self.logger.debug(
                "Script Config:  DoUpgradeSearch=%s",
                self.do_upgrade_search,
            )
            self.logger.debug(
                "Script Config:  PrioritizeTodaysReleases=%s",
                self.prioritize_todays_release,
            )
            self.logger.debug(
                "Script Config:  SearchBySeries=%s",
                self.series_search,
            )
            self.logger.debug(
                "Script Config:  SearchOmbiRequests=%s",
                self.ombi_search_requests,
            )
            if self.ombi_search_requests:
                self.logger.debug(
                    "Script Config:  OmbiURI=%s",
                    self.ombi_uri,
                )
                self.logger.debug(
                    "Script Config:  OmbiAPIKey=%s",
                    self.ombi_api_key,
                )
                self.logger.debug(
                    "Script Config:  ApprovedOnly=%s",
                    self.ombi_approved_only,
                )
            self.logger.debug(
                "Script Config:  SearchOverseerrRequests=%s",
                self.overseerr_requests,
            )
            if self.overseerr_requests:
                self.logger.debug(
                    "Script Config:  OverseerrURI=%s",
                    self.overseerr_uri,
                )
                self.logger.debug(
                    "Script Config:  OverseerrAPIKey=%s",
                    self.overseerr_api_key,
                )
            if self.ombi_search_requests or self.overseerr_requests:
                self.logger.debug(
                    "Script Config:  SearchRequestsEvery=%s",
                    self.search_requests_every_x_seconds,
                )

            if self.type == "sonarr":
                if self.quality_unmet_search or self.do_upgrade_search:
                    self.search_api_command = "SeriesSearch"
                else:
                    self.search_api_command = "MissingEpisodeSearch"

        self.manager.qbit_manager.client.torrents_create_tags(
            ["qBitrr-allowed_seeding", "qBitrr-ignored"]
        )
        self.search_setup_completed = False
        self.model_arr_file: EpisodesModel | MoviesModel | MoviesModelv5 = None
        self.model_arr_series_file: SeriesModel | SeriesModelv4 = None
        self.model_arr_movies_file: MoviesMetadataModel = None

        self.model_arr_command: CommandsModel = None
        self.model_file: EpisodeFilesModel | MoviesFilesModel = None
        self.series_file_model: SeriesFilesModel = None
        self.model_queue: EpisodeQueueModel | MovieQueueModel = None
        self.persistent_queue: FilesQueued = None
        self.logger.hnotice("Starting %s monitor", self._name)

    @property
    def is_alive(self) -> bool:
        try:
            if 1 in self.expiring_bool:
                return True
            if self.session is None:
                self.expiring_bool.add(1)
                return True
            req = self.session.get(
                f"{self.uri}/api/v3/system/status", timeout=10, params={"apikey": self.apikey}
            )
            req.raise_for_status()
            self.logger.trace("Successfully connected to %s", self.uri)
            self.expiring_bool.add(1)
            return True
        except requests.HTTPError:
            self.expiring_bool.add(1)
            return True
        except requests.RequestException:
            self.logger.warning("Could not connect to %s", self.uri)
        return False

    @staticmethod
    def is_ignored_state(torrent: TorrentDictionary) -> bool:
        return torrent.state_enum in (
            TorrentStates.FORCED_DOWNLOAD,
            TorrentStates.FORCED_UPLOAD,
            TorrentStates.CHECKING_UPLOAD,
            TorrentStates.CHECKING_DOWNLOAD,
            TorrentStates.CHECKING_RESUME_DATA,
            TorrentStates.ALLOCATING,
            TorrentStates.MOVING,
            TorrentStates.QUEUED_DOWNLOAD,
        )

    @staticmethod
    def is_uploading_state(torrent: TorrentDictionary) -> bool:
        return torrent.state_enum in (
            TorrentStates.UPLOADING,
            TorrentStates.STALLED_UPLOAD,
            TorrentStates.QUEUED_UPLOAD,
        )

    @staticmethod
    def is_complete_state(torrent: TorrentDictionary) -> bool:
        """Returns True if the State is categorized as Complete."""
        return torrent.state_enum in (
            TorrentStates.UPLOADING,
            TorrentStates.STALLED_UPLOAD,
            TorrentStates.PAUSED_UPLOAD,
            TorrentStates.QUEUED_UPLOAD,
        )

    @staticmethod
    def is_downloading_state(torrent: TorrentDictionary) -> bool:
        """Returns True if the State is categorized as Downloading."""
        return torrent.state_enum in (
            TorrentStates.DOWNLOADING,
            TorrentStates.PAUSED_DOWNLOAD,
        )

    def _get_arr_modes(
        self,
    ) -> tuple[
        type[EpisodesModel] | type[MoviesModel] | type[MoviesModelv5],
        type[CommandsModel],
        type[SeriesModel] | type[SeriesModelv4] | type[MoviesMetadataModel],
    ]:  # sourcery skip: replace-interpolation-with-fstring, switch
        if self.type == "sonarr":
            if self.version.major == 3:
                return EpisodesModel, CommandsModel, SeriesModel
            elif self.version.major == 4:
                return EpisodesModel, CommandsModel, SeriesModelv4
        elif self.type == "radarr":
            if self.version.major == 4:
                return MoviesModel, CommandsModel, MoviesMetadataModel
            elif self.version.major == 5:
                return MoviesModelv5, CommandsModel, MoviesMetadataModel
        else:
            raise UnhandledError("Well you shouldn't have reached here, Arr.type=%s" % self.type)

    def _get_models(
        self,
    ) -> tuple[
        type[EpisodeFilesModel] | type[MoviesFilesModel],
        type[EpisodeQueueModel] | type[MovieQueueModel],
        type[SeriesFilesModel] | None,
    ]:
        if self.type == "sonarr":
            if self.series_search:
                return EpisodeFilesModel, EpisodeQueueModel, SeriesFilesModel
            return EpisodeFilesModel, EpisodeQueueModel, None
        elif self.type == "radarr":
            return MoviesFilesModel, MovieQueueModel, None
        else:
            raise UnhandledError(f"Well you shouldn't have reached here, Arr.type={self.type}")

    def _get_oversee_requests_all(self) -> dict[str, set]:
        try:
            key = "approved" if self.overseerr_approved_only else "unavailable"
            data = defaultdict(set)
            response = self.session.get(
                url=f"{self.overseerr_uri}/api/v1/request",
                headers={"X-Api-Key": self.overseerr_api_key},
                params={"take": 100, "skip": 0, "sort": "added", "filter": key},
                timeout=2,
            )
            response = response.json().get("results", [])
            type_ = None
            if self.type == "radarr":
                type_ = "movie"
            elif self.type == "sonarr":
                type_ = "tv"
            _now = datetime.now()
            for entry in response:
                type__ = entry.get("type")
                if type__ == "movie":
                    id__ = entry.get("media", {}).get("tmdbId")
                elif type__ == "tv":
                    id__ = entry.get("media", {}).get("tvdbId")
                if type_ != type__:
                    continue
                if self.overseerr_is_4k and entry.get("is4k"):
                    if self.overseerr_approved_only:
                        if entry.get("media", {}).get("status4k") != 3:
                            continue
                    elif entry.get("media", {}).get("status4k") == 5:
                        continue
                elif not self.overseerr_is_4k and not entry.get("is4k"):
                    if self.overseerr_approved_only:
                        if entry.get("media", {}).get("status") != 3:
                            continue
                    elif entry.get("media", {}).get("status") == 5:
                        continue
                else:
                    continue
                if id__ in self.overseerr_requests_release_cache:
                    date = self.overseerr_requests_release_cache[id__]
                else:
                    date = datetime(day=1, month=1, year=1970)
                    date_string_backup = f"{_now.year}-{_now.month:02}-{_now.day:02}"
                    date_string = None
                    try:
                        if type_ == "movie":
                            _entry_data = self.session.get(
                                url=f"{self.overseerr_uri}/api/v1/movies/{id__}",
                                headers={"X-Api-Key": self.overseerr_api_key},
                                timeout=2,
                            )
                            date_string = _entry_data.json().get("releaseDate")
                        elif type__ == "tv":
                            _entry_data = self.session.get(
                                url=f"{self.overseerr_uri}/api/v1/tv/{id__}",
                                headers={"X-Api-Key": self.overseerr_api_key},
                                timeout=2,
                            )
                            # We don't do granular (episode/season) searched here so no need to
                            # suppose them
                            date_string = _entry_data.json().get("firstAirDate")
                        if not date_string:
                            date_string = date_string_backup
                        date = datetime.strptime(date_string, "%Y-%m-%d")
                        if date > _now:
                            continue
                        self.overseerr_requests_release_cache[id__] = date
                    except Exception as e:
                        self.logger.warning("Failed to query release date from Overseerr: %s", e)
                if media := entry.get("media"):
                    if imdbId := media.get("imdbId"):
                        data["ImdbId"].add(imdbId)
                    if self.type == "sonarr" and (tvdbId := media.get("tvdbId")):
                        data["TvdbId"].add(tvdbId)
                    elif self.type == "radarr" and (tmdbId := media.get("tmdbId")):
                        data["TmdbId"].add(tmdbId)
            self._temp_overseer_request_cache = data
        except requests.exceptions.ConnectionError:
            self.logger.warning("Couldn't connect to Overseerr")
            self._temp_overseer_request_cache = defaultdict(set)
            return self._temp_overseer_request_cache
        except requests.exceptions.ReadTimeout:
            self.logger.warning("Connection to Overseerr timed out")
            self._temp_overseer_request_cache = defaultdict(set)
            return self._temp_overseer_request_cache
        except Exception as e:
            self.logger.exception(e, exc_info=sys.exc_info())
            self._temp_overseer_request_cache = defaultdict(set)
            return self._temp_overseer_request_cache
        else:
            return self._temp_overseer_request_cache

    def _get_overseerr_requests_count(self) -> int:
        self._get_oversee_requests_all()
        if self.type == "sonarr":
            return len(
                self._temp_overseer_request_cache.get("TvdbId", [])
                or self._temp_overseer_request_cache.get("ImdbId", [])
            )
        elif self.type == "radarr":
            return len(
                self._temp_overseer_request_cache.get("ImdbId", [])
                or self._temp_overseer_request_cache.get("TmdbId", [])
            )
        return 0

    def _get_ombi_request_count(self) -> int:
        if self.type == "sonarr":
            extras = "/api/v1/Request/tv/total"
        elif self.type == "radarr":
            extras = "/api/v1/Request/movie/total"
        else:
            raise UnhandledError(f"Well you shouldn't have reached here, Arr.type={self.type}")
        try:
            response = self.session.get(
                url=f"{self.ombi_uri}{extras}", headers={"ApiKey": self.ombi_api_key}
            )
        except Exception as e:
            self.logger.exception(e, exc_info=sys.exc_info())
            return 0
        else:
            return response.json()

    def _get_ombi_requests(self) -> list[dict]:
        if self.type == "sonarr":
            extras = "/api/v1/Request/tvlite"
        elif self.type == "radarr":
            extras = "/api/v1/Request/movie"
        else:
            raise UnhandledError(f"Well you shouldn't have reached here, Arr.type={self.type}")
        try:
            response = self.session.get(
                url=f"{self.ombi_uri}{extras}", headers={"ApiKey": self.ombi_api_key}
            )
            return response.json()
        except Exception as e:
            self.logger.exception(e, exc_info=sys.exc_info())
            return []

    def _process_ombi_requests(self) -> dict[str, set[str, int]]:
        requests = self._get_ombi_requests()
        data = defaultdict(set)
        for request in requests:
            if self.type == "radarr" and self.ombi_approved_only and request.get("denied") is True:
                continue
            elif self.type == "sonarr" and self.ombi_approved_only:
                # This is me being lazy and not wanting to deal with partially approved requests.
                if any(child.get("denied") is True for child in request.get("childRequests", [])):
                    continue
            if imdbId := request.get("imdbId"):
                data["ImdbId"].add(imdbId)
            if self.type == "radarr" and (theMovieDbId := request.get("theMovieDbId")):
                data["TmdbId"].add(theMovieDbId)
            if self.type == "sonarr" and (tvDbId := request.get("tvDbId")):
                data["TvdbId"].add(tvDbId)
        return data

    def _process_paused(self) -> None:
        # Bulks pause all torrents flagged for pausing.
        if self.pause:
            self.needs_cleanup = True
            self.logger.debug("Pausing %s completed torrents", len(self.pause))
            for i in self.pause:
                self.logger.debug(
                    "Pausing %s (%s)",
                    i,
                    self.manager.qbit_manager.name_cache.get(i),
                )
            self.manager.qbit.torrents_pause(torrent_hashes=self.pause)
            self.pause.clear()

    def _process_imports(self) -> None:
        if self.import_torrents:
            self.needs_cleanup = True
            for torrent in self.import_torrents:
                if torrent.hash in self.sent_to_scan:
                    continue
                path = validate_and_return_torrent_file(torrent.content_path)
                if not path.exists():
                    self.timed_ignore_cache.add(torrent.hash)
                    self.logger.warning(
                        "Missing Torrent: [%s] %s (%s) - File does not seem to exist: %s",
                        torrent.state_enum,
                        torrent.name,
                        torrent.hash,
                        path,
                    )
                    continue
                if path in self.sent_to_scan:
                    continue
                self.sent_to_scan_hashes.add(torrent.hash)
                try:
                    if self.type == "sonarr":
                        completed = True
                        while completed:
                            try:
                                completed = False
                                self.client.post_command(
                                    "DownloadedEpisodesScan",
                                    path=str(path),
                                    downloadClientId=torrent.hash.upper(),
                                    importMode=self.import_mode,
                                )
                            except (
                                requests.exceptions.ChunkedEncodingError,
                                requests.exceptions.ContentDecodingError,
                                requests.exceptions.ConnectionError,
                            ):
                                completed = True
                        self.logger.success(
                            "DownloadedEpisodesScan: %s",
                            path,
                        )
                    elif self.type == "radarr":
                        completed = True
                        while completed:
                            try:
                                completed = False
                                self.client.post_command(
                                    "DownloadedMoviesScan",
                                    path=str(path),
                                    downloadClientId=torrent.hash.upper(),
                                    importMode=self.import_mode,
                                )
                            except (
                                requests.exceptions.ChunkedEncodingError,
                                requests.exceptions.ContentDecodingError,
                                requests.exceptions.ConnectionError,
                            ):
                                completed = True
                        self.logger.success(
                            "DownloadedMoviesScan: %s",
                            path,
                        )
                except:
                    self.logger.error(
                        "Downloaded scan error: [%s][%s][%s]",
                        path,
                        torrent.hash.upper(),
                        self.import_mode,
                    )
                self.sent_to_scan.add(path)
            self.import_torrents.clear()

    def _process_failed_individual(self, hash_: str, entry: int, skip_blacklist: set[str]) -> None:
        if hash_ not in skip_blacklist:
            self.logger.debug(
                "Blocklisting: %s (%s)",
                hash_,
                self.manager.qbit_manager.name_cache.get(hash_, "Deleted"),
            )
            self.delete_from_queue(id_=entry, blacklist=True)
        else:
            self.delete_from_queue(id_=entry, blacklist=False)
        if hash_ in self.recently_queue:
            del self.recently_queue[hash_]
        object_id = self.requeue_cache.get(entry)
        if self.re_search and object_id:
            if self.type == "sonarr":
                object_ids = object_id
                for object_id in object_ids:
                    completed = True
                    while completed:
                        try:
                            completed = False
                            data = self.client.get_episode_by_episode_id(object_id)
                            name = data.get("title")
                            series_id = data.get("series", {}).get("id")
                            if name:
                                episodeNumber = data.get("episodeNumber", 0)
                                absoluteEpisodeNumber = data.get("absoluteEpisodeNumber", 0)
                                seasonNumber = data.get("seasonNumber", 0)
                                seriesTitle = data.get("series", {}).get("title")
                                year = data.get("series", {}).get("year", 0)
                                tvdbId = data.get("series", {}).get("tvdbId", 0)
                                self.logger.notice(
                                    "Re-Searching episode: %s (%s) | "
                                    "S%02dE%03d "
                                    "(E%04d) | "
                                    "%s | "
                                    "[tvdbId=%s|id=%s]",
                                    seriesTitle,
                                    year,
                                    seasonNumber,
                                    episodeNumber,
                                    absoluteEpisodeNumber,
                                    name,
                                    tvdbId,
                                    object_id,
                                )
                            else:
                                self.logger.notice(
                                    "Re-Searching episode: %s",
                                    object_id,
                                )
                        except (
                            requests.exceptions.ChunkedEncodingError,
                            requests.exceptions.ContentDecodingError,
                            requests.exceptions.ConnectionError,
                            AttributeError,
                        ):
                            completed = True

                    if object_id in self.queue_file_ids:
                        self.queue_file_ids.remove(object_id)
                    completed = True
                    while completed:
                        try:
                            completed = False
                            self.client.post_command("EpisodeSearch", episodeIds=[object_id])
                        except (
                            requests.exceptions.ChunkedEncodingError,
                            requests.exceptions.ContentDecodingError,
                            requests.exceptions.ConnectionError,
                        ):
                            completed = True
                    if self.persistent_queue and series_id:
                        self.persistent_queue.insert(EntryId=series_id).on_conflict_ignore()
            elif self.type == "radarr":
                completed = True
                while completed:
                    try:
                        completed = False
                        data = self.client.get_movie_by_movie_id(object_id)
                        name = data.get("title")
                        if name:
                            year = data.get("year", 0)
                            tmdbId = data.get("tmdbId", 0)
                            self.logger.notice(
                                "Re-Searching movie: %s (%s) | [tmdbId=%s|id=%s]",
                                name,
                                year,
                                tmdbId,
                                object_id,
                            )
                        else:
                            self.logger.notice(
                                "Re-Searching movie: %s",
                                object_id,
                            )
                    except (
                        requests.exceptions.ChunkedEncodingError,
                        requests.exceptions.ContentDecodingError,
                        requests.exceptions.ConnectionError,
                        AttributeError,
                    ):
                        completed = True
                if object_id in self.queue_file_ids:
                    self.queue_file_ids.remove(object_id)
                completed = True
                while completed:
                    try:
                        completed = False
                        self.client.post_command("MoviesSearch", movieIds=[object_id])
                    except (
                        requests.exceptions.ChunkedEncodingError,
                        requests.exceptions.ContentDecodingError,
                        requests.exceptions.ConnectionError,
                    ):
                        completed = True
                if self.persistent_queue:
                    self.persistent_queue.insert(EntryId=object_id).on_conflict_ignore()

    def _process_errored(self) -> None:
        # Recheck all torrents marked for rechecking.
        if self.recheck:
            self.needs_cleanup = True
            updated_recheck = [r for r in self.recheck]
            self.manager.qbit.torrents_recheck(torrent_hashes=updated_recheck)
            for k in updated_recheck:
                self.timed_ignore_cache.add(k)
            self.recheck.clear()

    def _process_failed(self) -> None:
        to_delete_all = self.delete.union(
            self.missing_files_post_delete, self.downloads_with_bad_error_message_blocklist
        )
        if self.missing_files_post_delete or self.downloads_with_bad_error_message_blocklist:
            delete_ = True
        else:
            delete_ = False
        skip_blacklist = {
            i.upper() for i in self.skip_blacklist.union(self.missing_files_post_delete)
        }
        if to_delete_all:
            self.needs_cleanup = True
            payload = self.process_entries(to_delete_all)
            if payload:
                for entry, hash_ in payload:
                    self._process_failed_individual(
                        hash_=hash_, entry=entry, skip_blacklist=skip_blacklist
                    )
        if self.remove_from_qbit or self.skip_blacklist or to_delete_all:
            # Remove all bad torrents from the Client.
            temp_to_delete = set()
            if to_delete_all:
                self.manager.qbit.torrents_delete(hashes=to_delete_all, delete_files=True)
            if self.remove_from_qbit or self.skip_blacklist:
                temp_to_delete = self.remove_from_qbit.union(self.skip_blacklist)
                self.manager.qbit.torrents_delete(hashes=temp_to_delete, delete_files=True)

            to_delete_all = to_delete_all.union(temp_to_delete)
            for h in to_delete_all:
                self.cleaned_torrents.discard(h)
                self.sent_to_scan_hashes.discard(h)
                if h in self.manager.qbit_manager.name_cache:
                    del self.manager.qbit_manager.name_cache[h]
                if h in self.manager.qbit_manager.cache:
                    del self.manager.qbit_manager.cache[h]
        if delete_:
            self.missing_files_post_delete.clear()
            self.downloads_with_bad_error_message_blocklist.clear()
        self.skip_blacklist.clear()
        self.remove_from_qbit.clear()
        self.delete.clear()

    def _process_file_priority(self) -> None:
        # Set all files marked as "Do not download" to not download.
        for hash_, files in self.change_priority.copy().items():
            self.needs_cleanup = True
            name = self.manager.qbit_manager.name_cache.get(hash_)
            if name:
                self.logger.debug(
                    "Updating file priority on torrent: %s (%s)",
                    name,
                    hash_,
                )
                self.manager.qbit.torrents_file_priority(
                    torrent_hash=hash_, file_ids=files, priority=0
                )
            else:
                self.logger.error("Torrent does not exist? %s", hash_)
            del self.change_priority[hash_]

    def _process_resume(self) -> None:
        if self.resume:
            self.needs_cleanup = True
            self.manager.qbit.torrents_resume(torrent_hashes=self.resume)
            for k in self.resume:
                self.timed_ignore_cache.add(k)
            self.resume.clear()

    def _remove_empty_folders(self) -> None:
        new_sent_to_scan = set()
        if not self.completed_folder.exists():
            return
        for path in absolute_file_paths(self.completed_folder):
            if path.is_dir() and not len(list(absolute_file_paths(path))):
                with contextlib.suppress(FileNotFoundError):
                    path.rmdir()
                self.logger.trace("Removing empty folder: %s", path)
                if path in self.sent_to_scan:
                    self.sent_to_scan.discard(path)
                else:
                    new_sent_to_scan.add(path)
        self.sent_to_scan = new_sent_to_scan
        if not len(list(absolute_file_paths(self.completed_folder))):
            self.sent_to_scan = set()
            self.sent_to_scan_hashes = set()

    def api_calls(self) -> None:
        if not self.is_alive:
            raise NoConnectionrException(
                f"Service: {self._name} did not respond on {self.uri}", type="arr"
            )
        now = datetime.now()
        if (
            self.rss_sync_timer_last_checked is not None
            and self.rss_sync_timer_last_checked < now - timedelta(minutes=self.rss_sync_timer)
        ):
            completed = True
            while completed:
                try:
                    completed = False
                    self.client.post_command("RssSync")
                except (
                    requests.exceptions.ChunkedEncodingError,
                    requests.exceptions.ContentDecodingError,
                    requests.exceptions.ConnectionError,
                ):
                    completed = True
            self.rss_sync_timer_last_checked = now

        if (
            self.refresh_downloads_timer_last_checked is not None
            and self.refresh_downloads_timer_last_checked
            < now - timedelta(minutes=self.refresh_downloads_timer)
        ):
            completed = True
            while completed:
                try:
                    completed = False
                    self.client.post_command("RefreshMonitoredDownloads")
                except (
                    requests.exceptions.ChunkedEncodingError,
                    requests.exceptions.ContentDecodingError,
                    requests.exceptions.ConnectionError,
                ):
                    completed = True
            self.refresh_downloads_timer_last_checked = now

    def arr_db_query_commands_count(self) -> int:
        search_commands = 0
        if not self.search_missing:
            return 0
        completed = True
        while completed:
            try:
                completed = False
                commands = self.client.get_command()
                for command in commands:
                    if (
                        command["name"].endswith("Search")
                        and command["status"] != "completed"
                        and "Missing" not in command["name"]
                    ):
                        search_commands = search_commands + 1
            except (
                requests.exceptions.ChunkedEncodingError,
                requests.exceptions.ContentDecodingError,
                requests.exceptions.ConnectionError,
            ):
                completed = True

        return search_commands

    def _search_todays(self, condition):
        if self.prioritize_todays_release:
            condition_today = copy(condition)
            condition_today &= self.model_file.AirDateUtc >= datetime.now(timezone.utc).date()
            for entry in (
                self.model_file.select()
                .where(condition_today)
                .order_by(
                    self.model_file.SeriesTitle,
                    self.model_file.SeasonNumber.desc(),
                    self.model_file.AirDateUtc.desc(),
                )
                .execute()
            ):
                yield entry, True, True
        else:
            yield None, None, None

    def db_get_files(
        self,
    ) -> Iterable[
        tuple[MoviesFilesModel | EpisodeFilesModel | SeriesFilesModel, bool, bool, bool]
    ]:
        if self.type == "sonarr" and self.series_search:
            for i1, i2, i3 in self.db_get_files_series():
                self.logger.trace("Yielding %s", i1.Title)
                yield i1, i2, i3, i3 is not True
        elif self.type == "sonarr" and not self.series_search:
            for i1, i2, i3 in self.db_get_files_episodes():
                yield i1, i2, i3, False
        elif self.type == "radarr":
            for i1, i2, i3 in self.db_get_files_movies():
                yield i1, i2, i3, False

    def db_maybe_reset_entry_searched_state(self):
        if self.type == "sonarr":
            self.db_reset__series_searched_state()
            self.db_reset__episode_searched_state()
        elif self.type == "radarr":
            self.db_reset__movie_searched_state()
        self.loop_completed = False

    def db_reset__series_searched_state(self):
        ids = []
        if self.version.major == 3:
            self.model_arr_series_file: SeriesModel
        elif self.version.major == 4:
            self.model_arr_series_file: SeriesModelv4
        self.series_file_model: SeriesFilesModel
        self.model_file: EpisodeFilesModel
        if (
            self.loop_completed and self.reset_on_completion and self.series_search
        ):  # Only wipe if a loop completed was tagged
            self.series_file_model.update(Searched=False, Upgrade=False).where(
                self.series_file_model.Searched == True
            ).execute()
            completed = True
            while completed:
                completed = False
                try:
                    series = self.client.get_series()
                    for s in series:
                        ids.append(s["id"])
                except (
                    requests.exceptions.ChunkedEncodingError,
                    requests.exceptions.ContentDecodingError,
                    requests.exceptions.ConnectionError,
                ) as e:
                    completed = True
            self.series_file_model.delete().where(
                self.series_file_model.EntryId.not_in(ids)
            ).execute()
            # try:
            #     Ids = [id.Id for id in self.model_arr_series_file.select().execute()]
            #     self.series_file_model.delete().where(
            #         self.series_file_model.EntryId.not_in(Ids)
            #     ).execute()
            # except peewee.DatabaseError:
            #     self.logger.error("Database error")

    def db_reset__episode_searched_state(self):
        ids = []
        self.model_file: EpisodeFilesModel
        if (
            self.loop_completed is True and self.reset_on_completion
        ):  # Only wipe if a loop completed was tagged
            self.model_file.update(Searched=False, Upgrade=False).where(
                self.model_file.Searched == True
            ).execute()
            completed = True
            while completed:
                completed = False
                try:
                    series = self.client.get_series()
                    for s in series:
                        episodes = self.client.get_episode(s["id"], True)
                        for e in episodes:
                            ids.append(e["id"])
                except (
                    requests.exceptions.ChunkedEncodingError,
                    requests.exceptions.ContentDecodingError,
                    requests.exceptions.ConnectionError,
                ) as e:
                    completed = True
            self.model_file.delete().where(self.model_file.EntryId.not_in(ids)).execute()
            # try:
            #     Ids = [id.Id for id in self.model_arr_file.select().execute()]
            #     self.model_file.delete().where(self.model_file.EntryId.not_in(Ids)).execute()
            # except peewee.DatabaseError:
            #     self.logger.error("Database error")

    def db_reset__movie_searched_state(self):
        ids = []
        self.model_file: MoviesFilesModel
        if (
            self.loop_completed is True and self.reset_on_completion
        ):  # Only wipe if a loop completed was tagged
            self.model_file.update(Searched=False, Upgrade=False).where(
                self.model_file.Searched == True
            ).execute()
            completed = True
            while completed:
                completed = False
                try:
                    movies = self.client.get_movie()
                    for m in movies:
                        ids.append(m["id"])
                except (
                    requests.exceptions.ChunkedEncodingError,
                    requests.exceptions.ContentDecodingError,
                    requests.exceptions.ConnectionError,
                ) as e:
                    completed = True
            self.model_file.delete().where(self.model_file.EntryId.not_in(ids)).execute()
            # try:
            #     Ids = [id.Id for id in self.model_arr_file.select().execute()]
            #     self.model_file.delete().where(self.model_file.EntryId.not_in(Ids)).execute()
            # except peewee.DatabaseError:
            #     self.logger.error("Database error")

    def db_get_files_series(
        self,
    ) -> Iterable[tuple[SeriesFilesModel, bool, bool]]:
        if not self.search_missing:
            yield None, False, False
        elif not self.series_search:
            yield None, False, False
        elif self.type == "sonarr":
            condition = self.model_file.AirDateUtc.is_null(False)
            if not self.search_specials:
                condition &= self.model_file.SeasonNumber != 0
            if not self.do_upgrade_search:
                condition &= self.model_file.Searched == False
                condition &= self.model_file.EpisodeFileId == 0
            else:
                condition &= self.model_file.Upgrade == False
            condition &= self.model_file.AirDateUtc < (
                datetime.now(timezone.utc) - timedelta(hours=2)
            )
            condition &= self.model_file.AbsoluteEpisodeNumber.is_null(
                False
            ) | self.model_file.SceneAbsoluteEpisodeNumber.is_null(False)
            for i1, i2, i3 in self._search_todays(condition):
                if i1 is not None:
                    self.logger.trace("Yielding %s", i1.Title)
                    yield i1, i2, i3
            if not self.do_upgrade_search:
                condition = self.series_file_model.Searched == False
            else:
                condition = self.series_file_model.Upgrade == False
            for entry_ in (
                self.series_file_model.select()
                .where(condition)
                .order_by(self.series_file_model.EntryId.asc())
                .execute()
            ):
                self.logger.debug("Yielding %s", entry_.Title)
            for entry_ in (
                self.series_file_model.select()
                .where(condition)
                .order_by(self.series_file_model.EntryId.asc())
                .execute()
            ):
                self.logger.trace("Yielding %s", entry_.Title)
                yield entry_, False, False

    def db_get_files_episodes(
        self,
    ) -> Iterable[tuple[EpisodeFilesModel, bool, bool]]:
        if not self.search_missing:
            yield None, False, False
        elif self.type == "sonarr":
            condition = self.model_file.AirDateUtc.is_null(False)
            if not self.search_specials:
                condition &= self.model_file.SeasonNumber != 0
            condition &= self.model_file.AirDateUtc.is_null(False)
            if not self.do_upgrade_search:
                if self.quality_unmet_search:
                    condition &= self.model_file.QualityMet == False
                else:
                    condition &= self.model_file.Searched == False
                    condition &= self.model_file.EpisodeFileId == 0
            else:
                condition &= self.model_file.Upgrade == False
            condition &= self.model_file.AirDateUtc < (
                datetime.now(timezone.utc) - timedelta(hours=2)
            )
            condition &= self.model_file.AbsoluteEpisodeNumber.is_null(
                False
            ) | self.model_file.SceneAbsoluteEpisodeNumber.is_null(False)
            today_condition = copy(condition)
            for entry_ in (
                self.model_file.select()
                .where(condition)
                .order_by(
                    self.model_file.SeriesTitle,
                    self.model_file.SeasonNumber.desc(),
                    self.model_file.AirDateUtc.desc(),
                )
                .group_by(self.model_file.SeriesId)
                .execute()
            ):
                condition_series = copy(condition)
                condition_series &= self.model_file.SeriesId == entry_.SeriesId
                has_been_queried = (
                    self.persistent_queue.get_or_none(
                        self.persistent_queue.EntryId == entry_.SeriesId
                    )
                    is not None
                )
                for entry in (
                    self.model_file.select()
                    .where(condition_series)
                    .order_by(
                        self.model_file.SeasonNumber.desc(),
                        self.model_file.AirDateUtc.desc(),
                    )
                    .execute()
                ):
                    yield entry, False, has_been_queried
                    has_been_queried = True
                for i1, i2, i3 in self._search_todays(today_condition):
                    if i1 is not None:
                        yield i1, i2, i3

    def db_get_files_movies(
        self,
    ) -> Iterable[tuple[MoviesFilesModel, bool, bool]]:
        if not self.search_missing:
            yield None, False, False
        if self.type == "radarr":
            condition = self.model_file.Year.is_null(False)
            if self.search_by_year:
                condition &= self.model_file.Year == self.search_current_year
                if not self.do_upgrade_search:
                    if self.quality_unmet_search:
                        condition &= self.model_file.QualityMet == False
                    else:
                        condition &= self.model_file.MovieFileId == 0
                        condition &= self.model_file.Searched == False
                else:
                    condition &= self.model_file.Upgrade == False
            else:
                if not self.do_upgrade_search:
                    if self.quality_unmet_search:
                        condition &= self.model_file.QualityMet == False
                    else:
                        condition &= self.model_file.MovieFileId == 0
                        condition &= self.model_file.Searched == False
                else:
                    condition &= self.model_file.Upgrade == False
            for entry in (
                self.model_file.select()
                .where(condition)
                .order_by(self.model_file.Title.asc())
                .execute()
            ):
                yield entry, False, False

    def db_get_request_files(self) -> Iterable[MoviesFilesModel | EpisodeFilesModel]:
        if (not self.ombi_search_requests) or (not self.overseerr_requests):
            yield None
        if not self.search_missing:
            yield None
        elif self.type == "sonarr":
            condition = self.model_file.IsRequest == True
            if not self.do_upgrade_search:
                if self.quality_unmet_search:
                    condition &= self.model_file.QualityMet == False
                else:
                    condition &= self.model_file.EpisodeFileId == 0
            else:
                condition &= self.model_file.Upgrade == False
            if not self.search_specials:
                condition &= self.model_file.SeasonNumber != 0
            condition &= self.model_file.AbsoluteEpisodeNumber.is_null(
                False
            ) | self.model_file.SceneAbsoluteEpisodeNumber.is_null(False)
            condition &= self.model_file.AirDateUtc.is_null(False)
            condition &= self.model_file.AirDateUtc < (
                datetime.now(timezone.utc) - timedelta(hours=2)
            )
            yield from (
                self.model_file.select()
                .where(condition)
                .order_by(
                    self.model_file.SeriesTitle,
                    self.model_file.SeasonNumber.desc(),
                    self.model_file.AirDateUtc.desc(),
                )
                .execute()
            )
        elif self.type == "radarr":
            condition = self.model_file.Year <= datetime.now().year
            condition &= self.model_file.Year > 0
            if not self.do_upgrade_search:
                if self.quality_unmet_search:
                    condition &= self.model_file.QualityMet == False
                else:
                    condition &= self.model_file.MovieFileId == 0
                    condition &= self.model_file.IsRequest == True
            else:
                condition &= self.model_file.Upgrade == False
            yield from (
                self.model_file.select()
                .where(condition)
                .order_by(self.model_file.Title.asc())
                .execute()
            )

    def db_request_update(self):
        if self.overseerr_requests:
            self.db_overseerr_update()
        else:
            self.db_ombi_update()

    def _db_request_update(self, request_ids: dict[str, set[int | str]]):
        # with self.db.atomic():
        try:
            if self.type == "sonarr" and any(i in request_ids for i in ["ImdbId", "TvdbId"]):
                imdb_con = None
                tvdb_con = None
                if ImdbIds := request_ids.get("ImdbId"):
                    imdb_con = self.model_arr_series_file.ImdbId.in_(ImdbIds)
                if tvDbIds := request_ids.get("TvdbId"):
                    tvdb_con = self.model_arr_series_file.TvdbId.in_(tvDbIds)
                completed = True
                while completed:
                    try:
                        completed = False
                        series = self.client.get_series()
                    except (
                        requests.exceptions.ChunkedEncodingError,
                        requests.exceptions.ContentDecodingError,
                        requests.exceptions.ConnectionError,
                    ):
                        completed = True
                for s in series:
                    episodes = self.client.get_episode(series["id"], True)
                    for e in episodes:
                        if "airDateUtc" in e and (
                            "absoluteEpisodeNumber" in e or "sceneAbsoluteEpisodeNumber" in e
                        ):
                            if datetime.strptime(e["airDateUtc"], "%Y-%m-%dT%H:%M:%SZ").replace(
                                tzinfo=timezone.utc
                            ) > datetime.now(timezone.utc):
                                continue
                            if not self.search_specials and e["seasonNumber"] == 0:
                                continue
                            if tvdb_con and imdb_con and "tvdbId" in e and "imdbId" in e:
                                if (
                                    series["tvdbId"] not in tvDbIds
                                    or series["imdbId"] not in ImdbIds
                                ):
                                    continue
                            if imdb_con and "imdbId" in e:
                                if series["imdbId"] not in ImdbIds:
                                    continue
                            if tvdb_con and "tvdbId" in e:
                                if series["tvdbId"] not in tvDbIds:
                                    continue
                            if not e["monitored"]:
                                continue
                            if e["episodeFileId"] != 0:
                                continue
                            self.db_update_single_series(db_entry=e, request=True)
                # self.model_arr_file: EpisodesModel
                # if self.version.major == 3:
                #     self.model_arr_series_file: SeriesModel
                # elif self.version.major == 4:
                #     self.model_arr_series_file: SeriesModelv4
                # condition = self.model_arr_file.AirDateUtc.is_null(False)
                # if not self.search_specials:
                #     condition &= self.model_arr_file.SeasonNumber != 0
                # condition &= self.model_arr_file.AbsoluteEpisodeNumber.is_null(
                #     False
                # ) | self.model_arr_file.SceneAbsoluteEpisodeNumber.is_null(False)
                # condition &= self.model_arr_file.AirDateUtc < datetime.now(timezone.utc)
                # imdb_con = None
                # tvdb_con = None
                # if ImdbIds := request_ids.get("ImdbId"):
                #     imdb_con = self.model_arr_series_file.ImdbId.in_(ImdbIds)
                # if tvDbIds := request_ids.get("TvdbId"):
                #     tvdb_con = self.model_arr_series_file.TvdbId.in_(tvDbIds)
                # if imdb_con and tvdb_con:
                #     condition &= imdb_con | tvdb_con
                # elif imdb_con:
                #     condition &= imdb_con
                # elif tvdb_con:
                #     condition &= tvdb_con
                # for db_entry in (
                #     self.model_arr_file.select()
                #     .join(
                #         self.model_arr_series_file,
                #         on=(self.model_arr_file.SeriesId == self.model_arr_series_file.Id),
                #         join_type=JOIN.LEFT_OUTER,
                #     )
                #     .switch(self.model_arr_file)
                #     .where(condition)
                #     .execute()
                # ):
                #    self.db_update_single_series(db_entry=db_entry, request=True)
            elif self.type == "radarr" and any(i in request_ids for i in ["ImdbId", "TmdbId"]):
                tmdb_con = None
                imdb_con = None
                if ImdbIds := request_ids.get("ImdbId"):
                    imdb_con = self.model_arr_movies_file.ImdbId.in_(ImdbIds)
                if TmdbIds := request_ids.get("TmdbId"):
                    tmdb_con = self.model_arr_movies_file.TmdbId.in_(TmdbIds)
                completed = True
                while completed:
                    try:
                        completed = False
                        movies = self.client.get_movies()
                    except (
                        requests.exceptions.ChunkedEncodingError,
                        requests.exceptions.ContentDecodingError,
                        requests.exceptions.ConnectionError,
                    ):
                        completed = True
                for m in movies:
                    if m["year"] > datetime.now().year and m["year"] == 0:
                        continue
                    if tmdb_con and imdb_con and "tmdbId" in m and "imdbId" in m:
                        if m["tmdbId"] not in TmdbIds or m["imdbId"] not in ImdbIds:
                            continue
                    if imdb_con and "imdbId" in m:
                        if m["imdbId"] not in ImdbIds:
                            continue
                    if tmdb_con and "tmdbId" in m:
                        if m["tmdbId"] not in TmdbIds:
                            continue
                    if not m["monitored"]:
                        continue
                    if m["hasFile"]:
                        continue
                    self.db_update_single_series(db_entry=m, request=True)

                # if self.version.major == 4:
                #     self.model_arr_file: MoviesModel
                # elif self.version.major == 5:
                #     self.model_arr_file: MoviesModelv5
                # self.model_arr_movies_file: MoviesMetadataModel
                # condition = self.model_arr_movies_file.Year <= datetime.now().year
                # tmdb_con = None
                # imdb_con = None
                # if ImdbIds := request_ids.get("ImdbId"):
                #     imdb_con = self.model_arr_movies_file.ImdbId.in_(ImdbIds)
                # if TmdbIds := request_ids.get("TmdbId"):
                #     tmdb_con = self.model_arr_movies_file.TmdbId.in_(TmdbIds)
                # if tmdb_con and imdb_con:
                #     condition &= tmdb_con | imdb_con
                # elif tmdb_con:
                #     condition &= tmdb_con
                # elif imdb_con:
                #     condition &= imdb_con
                # for db_entry in (
                #     self.model_arr_file.select()
                #     .join(
                #         self.model_arr_movies_file,
                #         on=(
                #             self.model_arr_file.MovieMetadataId
                #             == self.model_arr_movies_file.Id
                #         ),
                #         join_type=JOIN.LEFT_OUTER,
                #     )
                #     .switch(self.model_arr_file)
                #     .where(condition)
                #     .order_by(self.model_arr_file.Added.desc())
                #     .execute()
                # ):
                #     self.db_update_single_series(db_entry=db_entry, request=True)
        except requests.exceptions.ConnectionError:
            self.logger.error("Connection Error")
            raise DelayLoopException(length=300, type=self._name)

    def db_overseerr_update(self):
        if (not self.search_missing) or (not self.overseerr_requests):
            return
        if self._get_overseerr_requests_count() == 0:
            return
        request_ids = self._temp_overseer_request_cache
        if not any(i in request_ids for i in ["ImdbId", "TmdbId", "TvdbId"]):
            return
        self.logger.notice("Started updating database with Overseerr request entries.")
        self._db_request_update(request_ids)
        self.logger.notice("Finished updating database with Overseerr request entries")

    def db_ombi_update(self):
        if (not self.search_missing) or (not self.ombi_search_requests):
            return
        if self._get_ombi_request_count() == 0:
            return
        request_ids = self._process_ombi_requests()
        if not any(i in request_ids for i in ["ImdbId", "TmdbId", "TvdbId"]):
            return
        self.logger.notice("Started updating database with Ombi request entries.")
        self._db_request_update(request_ids)
        self.logger.notice("Finished updating database with Ombi request entries")

    def db_update_todays_releases(self):
        if not self.prioritize_todays_release:
            return
        # with self.db.atomic():
        if self.type == "sonarr":
            try:
                # for series in self.model_arr_file.select().where(
                #     (self.model_arr_file.AirDateUtc.is_null(False))
                #     & (self.model_arr_file.AirDateUtc < datetime.now(timezone.utc))
                #     & (self.model_arr_file.AirDateUtc >= datetime.now(timezone.utc).date())
                #     & (
                #         self.model_arr_file.AbsoluteEpisodeNumber.is_null(False)
                #         | self.model_arr_file.SceneAbsoluteEpisodeNumber.is_null(False)
                #     ).execute()
                # ):
                #     self.db_update_single_series(db_entry=series)
                completed = True
                while completed:
                    try:
                        completed = False
                        series = self.client.get_series()
                    except (
                        requests.exceptions.ChunkedEncodingError,
                        requests.exceptions.ContentDecodingError,
                        requests.exceptions.ConnectionError,
                    ):
                        completed = True
                for s in series:
                    episodes = self.client.get_episode(s["id"], True)
                    for e in episodes:
                        if "airDateUtc" in e and (
                            "absoluteEpisodeNumber" in e or "sceneAbsoluteEpisodeNumber" in e
                        ):
                            if (
                                datetime.strptime(e["airDateUtc"], "%Y-%m-%dT%H:%M:%SZ")
                                .replace(tzinfo=timezone.utc)
                                .date()
                                > datetime.now(timezone.utc).date()
                                or datetime.strptime(e["airDateUtc"], "%Y-%m-%dT%H:%M:%SZ")
                                .replace(tzinfo=timezone.utc)
                                .date()
                                < datetime.now(timezone.utc).date()
                            ):
                                continue
                            if not self.search_specials and e["seasonNumber"] == 0:
                                continue
                            if not e["monitored"]:
                                continue
                            if e["episodeFileId"] != 0:
                                continue
                            self.db_update_single_series(db_entry=e)
            except BaseException:
                self.logger.debug("No episode releases found for today")

    def db_update(self):
        if not self.search_missing:
            return
        self.logger.trace(f"Started updating database")
        self.db_update_todays_releases()
        with self.db.atomic():
            # try:
            if self.type == "sonarr":
                if not self.series_search:
                    self.model_arr_file: EpisodesModel
                    completed = True
                    while completed:
                        try:
                            completed = False
                            series = self.client.get_series()
                        except (
                            requests.exceptions.ChunkedEncodingError,
                            requests.exceptions.ContentDecodingError,
                            requests.exceptions.ConnectionError,
                        ):
                            completed = True
                    if self.search_by_year:
                        for s in series:
                            episodes = self.client.get_episode(s["id"], True)
                            for e in episodes:
                                if "airDateUtc" in e and (
                                    "absoluteEpisodeNumber" in e
                                    or "sceneAbsoluteEpisodeNumber" in e
                                ):
                                    if datetime.strptime(
                                        e["airDateUtc"], "%Y-%m-%dT%H:%M:%SZ"
                                    ).replace(tzinfo=timezone.utc) > datetime.now(timezone.utc):
                                        continue
                                    if (
                                        datetime.strptime(e["airDateUtc"], "%Y-%m-%dT%H:%M:%SZ")
                                        .replace(tzinfo=timezone.utc)
                                        .date()
                                        < datetime(
                                            month=1, day=1, year=int(self.search_current_year)
                                        ).date()
                                    ):
                                        continue
                                    if (
                                        datetime.strptime(e["airDateUtc"], "%Y-%m-%dT%H:%M:%SZ")
                                        .replace(tzinfo=timezone.utc)
                                        .date()
                                        > datetime(
                                            month=12, day=31, year=int(self.search_current_year)
                                        ).date()
                                    ):
                                        continue
                                    if not self.search_specials and e["seasonNumber"] == 0:
                                        continue
                                    if not e["monitored"]:
                                        continue
                                    self.db_update_single_series(db_entry=e)

                    else:
                        for s in series:
                            episodes = self.client.get_episode(s["id"], True)
                            for e in episodes:
                                if "airDateUtc" in e and (
                                    "absoluteEpisodeNumber" in e
                                    or "sceneAbsoluteEpisodeNumber" in e
                                ):
                                    if datetime.strptime(
                                        e["airDateUtc"], "%Y-%m-%dT%H:%M:%SZ"
                                    ).replace(tzinfo=timezone.utc) > datetime.now(timezone.utc):
                                        continue
                                    if not self.search_specials and e["seasonNumber"] == 0:
                                        continue
                                    if not e["monitored"]:
                                        continue
                                    self.db_update_single_series(db_entry=e)
                        # if self.search_by_year:
                        #     series_query = self.model_arr_file.select().where(
                        #         (self.model_arr_file.AirDateUtc.is_null(False))
                        #         & (self.model_arr_file.AirDateUtc < datetime.now(timezone.utc))
                        #         & (
                        #             self.model_arr_file.AbsoluteEpisodeNumber.is_null(False)
                        #             | self.model_arr_file.SceneAbsoluteEpisodeNumber.is_null(False)
                        #         )
                        #         & (
                        #             self.model_arr_file.AirDateUtc
                        #             >= datetime(month=1, day=1, year=int(self.search_current_year))
                        #         )
                        #         & (
                        #             self.model_arr_file.AirDateUtc
                        #             <= datetime(
                        #                 month=12, day=31, year=int(self.search_current_year)
                        #             )
                        #         )
                        #     )
                        # else:
                        #     series_query = self.model_arr_file.select().where(
                        #         (self.model_arr_file.AirDateUtc.is_null(False))
                        #         & (self.model_arr_file.AirDateUtc < datetime.now(timezone.utc))
                        #         & (
                        #             self.model_arr_file.AbsoluteEpisodeNumber.is_null(False)
                        #             | self.model_arr_file.SceneAbsoluteEpisodeNumber.is_null(False)
                        #         )
                        #     )
                        # if series_query:
                        #     for series in series_query:
                        #         _series.add(series.SeriesId)
                        #         self.db_update_single_series(db_entry=series)
                        #     for series in self.model_arr_file.select().where(
                        #         self.model_arr_file.SeriesId.in_(_series)
                        #     ):
                        #         self.db_update_single_series(db_entry=series)
                else:
                    completed = True
                    while completed:
                        try:
                            completed = False
                            series = self.client.get_series()
                        except (
                            requests.exceptions.ChunkedEncodingError,
                            requests.exceptions.ContentDecodingError,
                            requests.exceptions.ConnectionError,
                        ):
                            completed = True
                    if self.search_by_year:
                        for s in series:
                            if s["year"] < self.search_current_year:
                                continue
                            if s["year"] > self.search_current_year:
                                continue
                            if not s["monitored"]:
                                continue
                            self.db_update_single_series(db_entry=s, series=True)
                    else:
                        for s in series:
                            if not s["monitored"]:
                                continue
                            self.db_update_single_series(db_entry=s, series=True)
                        # if self.version.major == 3:
                        #     self.model_arr_series_file: SeriesModel
                        # elif self.version.major == 4:
                        #     self.model_arr_series_file: SeriesModelv4
                        # for series in (
                        #     self.model_arr_series_file.select()
                        #     .order_by(self.model_arr_series_file.Added.desc())
                        #     .execute()
                        # ):
                        #     self.db_update_single_series(db_entry=series, series=True)
            elif self.type == "radarr":
                completed = True
                while completed:
                    try:
                        completed = False
                        movies = self.client.get_movie()
                    except (
                        requests.exceptions.ChunkedEncodingError,
                        requests.exceptions.ContentDecodingError,
                        requests.exceptions.ConnectionError,
                    ):
                        completed = True
                if self.search_by_year:
                    for m in movies:
                        if m["year"] < self.search_current_year:
                            continue
                        if m["year"] > self.search_current_year:
                            continue
                        if not m["monitored"]:
                            continue
                        self.db_update_single_series(db_entry=min)
                else:
                    for m in series:
                        if not m["monitored"]:
                            continue
                        self.db_update_single_series(db_entry=m)
            #         if self.version.major == 4:
            #             self.model_arr_file: MoviesModel
            #         elif self.version.major == 5:
            #             self.model_arr_file: MoviesModelv5
            #         if self.search_by_year:
            #             for movies in (
            #                 self.model_arr_file.select(self.model_arr_file)
            #                 .join(
            #                     self.model_arr_movies_file,
            #                     on=(
            #                         self.model_arr_file.MovieMetadataId
            #                         == self.model_arr_movies_file.Id
            #                     ),
            #                 )
            #                 .switch(self.model_arr_file)
            #                 .where(self.model_arr_movies_file.Year == self.search_current_year)
            #                 .order_by(self.model_arr_file.Added.desc())
            #                 .execute()
            #             ):
            #                 self.db_update_single_series(db_entry=movies)

            #         else:
            #             for movies in (
            #                 self.model_arr_file.select(self.model_arr_file)
            #                 .join(
            #                     self.model_arr_movies_file,
            #                     on=(
            #                         self.model_arr_file.MovieMetadataId
            #                         == self.model_arr_movies_file.Id
            #                     ),
            #                 )
            #                 .switch(self.model_arr_file)
            #                 .order_by(self.model_arr_file.Added.desc())
            #                 .execute()
            #             ):
            #                 self.db_update_single_series(db_entry=movies)
            # except peewee.DatabaseError:
            #     self.logger.error("Database error")
        self.logger.trace(f"Finished updating database")

    def minimum_availability_check(
        self,
        db_entry: JsonObject,
        # metadata: MoviesMetadataModel = None,
    ) -> bool:
        if db_entry["year"] > datetime.now().year or db_entry["year"] == 0:
            self.logger.trace(
<<<<<<< HEAD
                "[AnyY] Skipping %s - Minimum Availability: %s, Dates Cinema:%s, Digital:%s, Physical:%s",
                metadata.Title,
                db_entry.MinimumAvailability,
                metadata.InCinemas,
                metadata.DigitalRelease,
                metadata.PhysicalRelease,
            )
            return False
        elif metadata.Year < datetime.now().year - 1 and metadata.Year != 0:
            self.logger.trace(
                "[AnyY] Grabbing %s - Minimum Availability: %s, Dates Cinema:%s, Digital:%s, Physical:%s",
                metadata.Title,
                db_entry.MinimumAvailability,
                metadata.InCinemas,
                metadata.DigitalRelease,
                metadata.PhysicalRelease,
=======
                "Skipping %s - Minimum Availability: %s, Dates Cinema:%s, Digital:%s, Physical:%s",
                db_entry["title"],
                db_entry["minimumAvailability"],
                db_entry["inCinemas"],
                db_entry["digitalRelease"],
                db_entry["physicalRelease"],
            )
            return False
        elif db_entry["year"] < datetime.now().year and db_entry["year"] != 0:
            self.logger.trace(
                "Grabbing %s - Minimum Availability: %s, Dates Cinema:%s, Digital:%s, Physical:%s",
                db_entry["title"],
                db_entry["minimumAvailability"],
                db_entry["inCinemas"],
                db_entry["digitalRelease"],
                db_entry["physicalRelease"],
>>>>>>> 8a79afb9
            )
            return True
        elif (
            "inCinemas" not in db_entry
            and "digitalRelease" not in db_entry
            and "physicalRelease" not in db_entry
            and db_entry["minimumAvailability"] == "released"
        ):
            self.logger.trace(
<<<<<<< HEAD
                "[3Any] Grabbing %s - Minimum Availability: %s, Dates Cinema:%s, Digital:%s, Physical:%s",
                metadata.Title,
                db_entry.MinimumAvailability,
                metadata.InCinemas,
                metadata.DigitalRelease,
                metadata.PhysicalRelease,
=======
                "Grabbing %s - Minimum Availability: %s, Dates Cinema:%s, Digital:%s, Physical:%s",
                db_entry["title"],
                db_entry["minimumAvailability"],
                db_entry["inCinemas"],
                db_entry["digitalRelease"],
                db_entry["physicalRelease"],
>>>>>>> 8a79afb9
            )
            return True
        elif (
            "digitalRelease" in db_entry
            and "physicalRelease" in db_entry
            and db_entry["minimumAvailability"] == "released"
        ):
            if (
                datetime.strptime(db_entry["digitalRelease"][:19], "%Y-%m-%d %H:%M:%S")
                <= datetime.now()
                or datetime.strptime(db_entry["physicalRelease"][:19], "%Y-%m-%d %H:%M:%S")
                <= datetime.now()
            ):
                self.logger.trace(
<<<<<<< HEAD
                    "[3CNN] Grabbing %s - Minimum Availability: %s, Dates Cinema:%s, Digital:%s, Physical:%s",
                    metadata.Title,
                    db_entry.MinimumAvailability,
                    metadata.InCinemas,
                    metadata.DigitalRelease,
                    metadata.PhysicalRelease,
=======
                    "Grabbing %s - Minimum Availability: %s, Dates Cinema:%s, Digital:%s, Physical:%s",
                    db_entry["title"],
                    db_entry["minimumAvailability"],
                    db_entry["inCinemas"],
                    db_entry["digitalRelease"],
                    db_entry["physicalRelease"],
>>>>>>> 8a79afb9
                )
                return True
            else:
                self.logger.trace(
<<<<<<< HEAD
                    "[3CNN] Skipping %s - Minimum Availability: %s, Dates Cinema:%s, Digital:%s, Physical:%s",
                    metadata.Title,
                    db_entry.MinimumAvailability,
                    metadata.InCinemas,
                    metadata.DigitalRelease,
                    metadata.PhysicalRelease,
=======
                    "Skipping %s - Minimum Availability: %s, Dates Cinema:%s, Digital:%s, Physical:%s",
                    db_entry["title"],
                    db_entry["minimumAvailability"],
                    db_entry["inCinemas"],
                    db_entry["digitalRelease"],
                    db_entry["physicalRelease"],
>>>>>>> 8a79afb9
                )
                return False
        elif ("digitalRelease" in db_entry or "physicalRelease" in db_entry) and db_entry[
            "minimumAvailability"
        ] == "released":
            if "digitalRelease" in db_entry:
                if (
                    datetime.strptime(db_entry["digitalRelease"][:19], "%Y-%m-%d %H:%M:%S")
                    <= datetime.now()
                ):
                    self.logger.trace(
<<<<<<< HEAD
                        "[3CDN] Grabbing %s - Minimum Availability: %s, Dates Cinema:%s, Digital:%s, Physical:%s",
                        metadata.Title,
                        db_entry.MinimumAvailability,
                        metadata.InCinemas,
                        metadata.DigitalRelease,
                        metadata.PhysicalRelease,
=======
                        "Grabbing %s - Minimum Availability: %s, Dates Cinema:%s, Digital:%s, Physical:%s",
                        db_entry["title"],
                        db_entry["minimumAvailability"],
                        db_entry["inCinemas"],
                        db_entry["digitalRelease"],
                        db_entry["physicalRelease"],
>>>>>>> 8a79afb9
                    )
                    return True
                else:
                    self.logger.trace(
<<<<<<< HEAD
                        "[3CDN] Skipping %s - Minimum Availability: %s, Dates Cinema:%s, Digital:%s, Physical:%s",
                        metadata.Title,
                        db_entry.MinimumAvailability,
                        metadata.InCinemas,
                        metadata.DigitalRelease,
                        metadata.PhysicalRelease,
=======
                        "Skipping %s - Minimum Availability: %s, Dates Cinema:%s, Digital:%s, Physical:%s",
                        db_entry["title"],
                        db_entry["minimumAvailability"],
                        db_entry["inCinemas"],
                        db_entry["digitalRelease"],
                        db_entry["physicalRelease"],
>>>>>>> 8a79afb9
                    )
                    return False
            elif "digitalRelease" in db_entry:
                if (
                    datetime.strptime(db_entry["physicalRelease"][:19], "%Y-%m-%d %H:%M:%S")
                    <= datetime.now()
                ):
                    self.logger.trace(
<<<<<<< HEAD
                        "[3CNP] Grabbing %s - Minimum Availability: %s, Dates Cinema:%s, Digital:%s, Physical:%s",
                        metadata.Title,
                        db_entry.MinimumAvailability,
                        metadata.InCinemas,
                        metadata.DigitalRelease,
                        metadata.PhysicalRelease,
=======
                        "Grabbing %s - Minimum Availability: %s, Dates Cinema:%s, Digital:%s, Physical:%s",
                        db_entry["title"],
                        db_entry["minimumAvailability"],
                        db_entry["inCinemas"],
                        db_entry["digitalRelease"],
                        db_entry["physicalRelease"],
>>>>>>> 8a79afb9
                    )
                    return True
                else:
                    self.logger.trace(
<<<<<<< HEAD
                        "[3CNP] Skipping %s - Minimum Availability: %s, Dates Cinema:%s, Digital:%s, Physical:%s",
                        metadata.Title,
                        db_entry.MinimumAvailability,
                        metadata.InCinemas,
                        metadata.DigitalRelease,
                        metadata.PhysicalRelease,
=======
                        "Skipping %s - Minimum Availability: %s, Dates Cinema:%s, Digital:%s, Physical:%s",
                        db_entry["title"],
                        db_entry["minimumAvailability"],
                        db_entry["inCinemas"],
                        db_entry["digitalRelease"],
                        db_entry["physicalRelease"],
>>>>>>> 8a79afb9
                    )
                    return False
        elif (
            "inCinemas" not in db_entry
            and "digitalRelease" not in db_entry
            and "physicalRelease" not in db_entry
            and db_entry["minimumAvailability"] == "inCinemas"
        ):
            self.logger.trace(
<<<<<<< HEAD
                "[2Any] Grabbing %s - Minimum Availability: %s, Dates Cinema:%s, Digital:%s, Physical:%s",
                metadata.Title,
                db_entry.MinimumAvailability,
                metadata.InCinemas,
                metadata.DigitalRelease,
                metadata.PhysicalRelease,
=======
                "Grabbing %s - Minimum Availability: %s, Dates Cinema:%s, Digital:%s, Physical:%s",
                db_entry["title"],
                db_entry["minimumAvailability"],
                db_entry["inCinemas"],
                db_entry["digitalRelease"],
                db_entry["physicalRelease"],
>>>>>>> 8a79afb9
            )
            return True
        elif "inCinemas" in db_entry and db_entry["minimumAvailability"] == "inCinemas":
            if (
                datetime.strptime(db_entry["inCinemas"][:19], "%Y-%m-%d %H:%M:%S")
                <= datetime.now()
            ):
                self.logger.trace(
<<<<<<< HEAD
                    "[2CNN] Grabbing %s - Minimum Availability: %s, Dates Cinema:%s, Digital:%s, Physical:%s",
                    metadata.Title,
                    db_entry.MinimumAvailability,
                    metadata.InCinemas,
                    metadata.DigitalRelease,
                    metadata.PhysicalRelease,
=======
                    "Grabbing %s - Minimum Availability: %s, Dates Cinema:%s, Digital:%s, Physical:%s",
                    db_entry["title"],
                    db_entry["minimumAvailability"],
                    db_entry["inCinemas"],
                    db_entry["digitalRelease"],
                    db_entry["physicalRelease"],
>>>>>>> 8a79afb9
                )
                return True
            else:
                self.logger.trace(
<<<<<<< HEAD
                    "[2CNN] Skipping %s - Minimum Availability: %s, Dates Cinema:%s, Digital:%s, Physical:%s",
                    metadata.Title,
                    db_entry.MinimumAvailability,
                    metadata.InCinemas,
                    metadata.DigitalRelease,
                    metadata.PhysicalRelease,
=======
                    "Skipping %s - Minimum Availability: %s, Dates Cinema:%s, Digital:%s, Physical:%s",
                    db_entry["title"],
                    db_entry["minimumAvailability"],
                    db_entry["inCinemas"],
                    db_entry["digitalRelease"],
                    db_entry["physicalRelease"],
>>>>>>> 8a79afb9
                )
                return False
        elif "inCinemas" not in db_entry and db_entry["minimumAvailability"] == "inCinemas":
            if "digitalRelease" in db_entry:
                if (
                    datetime.strptime(db_entry["digitalRelease"][:19], "%Y-%m-%d %H:%M:%S")
                    <= datetime.now()
                ):
                    self.logger.trace(
<<<<<<< HEAD
                        "[2NDN] Grabbing %s - Minimum Availability: %s, Dates Cinema:%s, Digital:%s, Physical:%s",
                        metadata.Title,
                        db_entry.MinimumAvailability,
                        metadata.InCinemas,
                        metadata.DigitalRelease,
                        metadata.PhysicalRelease,
=======
                        "Grabbing %s - Minimum Availability: %s, Dates Cinema:%s, Digital:%s, Physical:%s",
                        db_entry["title"],
                        db_entry["minimumAvailability"],
                        db_entry["inCinemas"],
                        db_entry["digitalRelease"],
                        db_entry["physicalRelease"],
>>>>>>> 8a79afb9
                    )
                    return True
                else:
                    self.logger.trace(
<<<<<<< HEAD
                        "[2NDN] Skipping %s - Minimum Availability: %s, Dates Cinema:%s, Digital:%s, Physical:%s",
                        metadata.Title,
                        db_entry.MinimumAvailability,
                        metadata.InCinemas,
                        metadata.DigitalRelease,
                        metadata.PhysicalRelease,
=======
                        "Skipping %s - Minimum Availability: %s, Dates Cinema:%s, Digital:%s, Physical:%s",
                        db_entry["title"],
                        db_entry["minimumAvailability"],
                        db_entry["inCinemas"],
                        db_entry["digitalRelease"],
                        db_entry["physicalRelease"],
>>>>>>> 8a79afb9
                    )
                    return False
            elif "physicalRelease" in db_entry:
                if (
                    datetime.strptime(db_entry["digitalRelease"][:19], "%Y-%m-%d %H:%M:%S")
                    <= datetime.now()
                ):
                    self.logger.trace(
<<<<<<< HEAD
                        "[2NNP] Grabbing %s - Minimum Availability: %s, Dates Cinema:%s, Digital:%s, Physical:%s",
                        metadata.Title,
                        db_entry.MinimumAvailability,
                        metadata.InCinemas,
                        metadata.DigitalRelease,
                        metadata.PhysicalRelease,
=======
                        "Grabbing %s - Minimum Availability: %s, Dates Cinema:%s, Digital:%s, Physical:%s",
                        db_entry["title"],
                        db_entry["minimumAvailability"],
                        db_entry["inCinemas"],
                        db_entry["digitalRelease"],
                        db_entry["physicalRelease"],
>>>>>>> 8a79afb9
                    )
                    return True
                else:
                    self.logger.trace(
<<<<<<< HEAD
                        "[2NNP] Skipping %s - Minimum Availability: %s, Dates Cinema:%s, Digital:%s, Physical:%s",
                        metadata.Title,
                        db_entry.MinimumAvailability,
                        metadata.InCinemas,
                        metadata.DigitalRelease,
                        metadata.PhysicalRelease,
=======
                        "Skipping %s - Minimum Availability: %s, Dates Cinema:%s, Digital:%s, Physical:%s",
                        db_entry["title"],
                        db_entry["minimumAvailability"],
                        db_entry["inCinemas"],
                        db_entry["digitalRelease"],
                        db_entry["physicalRelease"],
>>>>>>> 8a79afb9
                    )
                    return False
            else:
                self.logger.trace(
<<<<<<< HEAD
                    "[2Any] Skipping %s - Minimum Availability: %s, Dates Cinema:%s, Digital:%s, Physical:%s",
                    metadata.Title,
                    db_entry.MinimumAvailability,
                    metadata.InCinemas,
                    metadata.DigitalRelease,
                    metadata.PhysicalRelease,
=======
                    "Skipping %s - Minimum Availability: %s, Dates Cinema:%s, Digital:%s, Physical:%s",
                    db_entry["title"],
                    db_entry["minimumAvailability"],
                    db_entry["inCinemas"],
                    db_entry["digitalRelease"],
                    db_entry["physicalRelease"],
>>>>>>> 8a79afb9
                )
                return False
        elif db_entry["minimumAvailability"] == "announced":
            self.logger.trace(
<<<<<<< HEAD
                "[1Any] Grabbing %s - Minimum Availability: %s, Dates Cinema:%s, Digital:%s, Physical:%s",
                metadata.Title,
                db_entry.MinimumAvailability,
                metadata.InCinemas,
                metadata.DigitalRelease,
                metadata.PhysicalRelease,
=======
                "Grabbing %s - Minimum Availability: %s, Dates Cinema:%s, Digital:%s, Physical:%s",
                db_entry["title"],
                db_entry["minimumAvailability"],
                db_entry["inCinemas"],
                db_entry["digitalRelease"],
                db_entry["physicalRelease"],
>>>>>>> 8a79afb9
            )
            return True
        else:
            self.logger.trace(
<<<<<<< HEAD
                "[Else] Skipping %s - Minimum Availability: %s, Dates Cinema:%s, Digital:%s, Physical:%s",
                metadata.Title,
                db_entry.MinimumAvailability,
                metadata.InCinemas,
                metadata.DigitalRelease,
                metadata.PhysicalRelease,
=======
                "Skipping %s - Minimum Availability: %s, Dates Cinema:%s, Digital:%s, Physical:%s",
                db_entry["title"],
                db_entry["minimumAvailability"],
                db_entry["inCinemas"],
                db_entry["digitalRelease"],
                db_entry["physicalRelease"],
>>>>>>> 8a79afb9
            )
            return False

    def db_update_single_series(
        self,
        db_entry: JsonObject = None,
        request: bool = False,
        series: bool = False,
    ):
        if self.search_missing is False:
            return
        try:
            searched = False
            if self.type == "sonarr":
                if not series:
                    # db_entry: EpisodesModel
                    self.model_file: EpisodeFilesModel

                    completed = True
                    while completed:
                        try:
                            completed = False
                            EpisodeMetadata = self.client.get_episode_by_episode_id(db_entry["id"])
                        except (
                            requests.exceptions.ChunkedEncodingError,
                            requests.exceptions.ContentDecodingError,
                            requests.exceptions.ConnectionError,
                        ):
                            completed = True

                    QualityUnmet = EpisodeMetadata.get("qualityCutoffNotMet", False)
                    if db_entry["episodeFileId"] != 0 and not self.quality_unmet_search:
                        searched = True
                        self.model_queue.update(Completed=True).where(
                            self.model_queue.EntryId == db_entry["id"]
                        ).execute()

                    if db_entry["monitored"] == True:
                        EntryId = db_entry["id"]

                        SeriesTitle = EpisodeMetadata.get("series", {}).get("title")
                        SeasonNumber = db_entry["seasonNumber"]
                        Title = db_entry["title"]
                        SeriesId = db_entry["seriesId"]
                        EpisodeFileId = db_entry["episodeFileId"]
                        EpisodeNumber = db_entry["episodeNumber"]
                        AbsoluteEpisodeNumber = (
                            db_entry["absoluteEpisodeNumber"]
                            if "absoluteEpisodeNumber" in db_entry
                            else None
                        )
                        SceneAbsoluteEpisodeNumber = (
                            db_entry["sceneAbsoluteEpisodeNumber"]
                            if "sceneAbsoluteEpisodeNumber" in db_entry
                            else None
                        )
                        AirDateUtc = db_entry["airDateUtc"]
                        Monitored = db_entry["monitored"]
                        searched = searched
                        QualityMet = QualityUnmet

                        if self.quality_unmet_search and QualityMet:
                            self.logger.trace(
                                "Quality Met | %s | S%02dE%03d",
                                SeriesTitle,
                                SeasonNumber,
                                EpisodeNumber,
                            )

                        to_update = {
                            self.model_file.Monitored: Monitored,
                            self.model_file.Title: Title,
                            self.model_file.AirDateUtc: AirDateUtc,
                            self.model_file.SceneAbsoluteEpisodeNumber: SceneAbsoluteEpisodeNumber,
                            self.model_file.AbsoluteEpisodeNumber: AbsoluteEpisodeNumber,
                            self.model_file.EpisodeNumber: EpisodeNumber,
                            self.model_file.EpisodeFileId: EpisodeFileId,
                            self.model_file.SeriesId: SeriesId,
                            self.model_file.SeriesTitle: SeriesTitle,
                            self.model_file.SeasonNumber: SeasonNumber,
                            self.model_file.QualityMet: QualityMet,
                        }
                        if searched:
                            to_update[self.model_file.Searched] = searched

                        upgrade = False
                        try:
                            if self.model_file.get_or_none(
                                self.model_file.EntryId == EntryId
                            ).Upgrade:
                                upgrade = True
                                to_update[self.model_file.Upgrade] = upgrade
                        except AttributeError:
                            pass

                        self.logger.trace(
                            "Updating database entry | %s | S%02dE%03d [Searched:%s][Upgrade:%s]",
                            SeriesTitle,
                            SeasonNumber,
                            EpisodeNumber,
                            searched,
                            upgrade,
                        )

                        if request:
                            to_update[self.model_file.IsRequest] = request

                        db_commands = self.model_file.insert(
                            EntryId=EntryId,
                            Title=Title,
                            SeriesId=SeriesId,
                            EpisodeFileId=EpisodeFileId,
                            EpisodeNumber=EpisodeNumber,
                            AbsoluteEpisodeNumber=AbsoluteEpisodeNumber,
                            SceneAbsoluteEpisodeNumber=SceneAbsoluteEpisodeNumber,
                            AirDateUtc=AirDateUtc,
                            Monitored=Monitored,
                            SeriesTitle=SeriesTitle,
                            SeasonNumber=SeasonNumber,
                            Searched=searched,
                            IsRequest=request,
                            QualityMet=QualityMet,
                            Upgrade=upgrade,
                        ).on_conflict(
                            conflict_target=[self.model_file.EntryId],
                            update=to_update,
                        )
                        db_commands.execute()
                    else:
                        return
                else:
                    # if self.version.major == 3:
                    #     db_entry: SeriesModel
                    # elif self.version.major == 4:
                    #     db_entry: SeriesModelv4
                    self.series_file_model: SeriesFilesModel
                    EntryId = db_entry["id"]
                    if db_entry["monitored"] == True:
                        completed = True
                        while completed:
                            try:
                                completed = False
                                seriesMetadata = self.client.get_series(id_=EntryId)
                            except (
                                requests.exceptions.ChunkedEncodingError,
                                requests.exceptions.ContentDecodingError,
                                requests.exceptions.ConnectionError,
                            ):
                                completed = True
                        episodeCount = 0
                        episodeFileCount = 0
                        totalEpisodeCount = 0
                        monitoredEpisodeCount = 0
                        seasons = seriesMetadata.get("seasons")
                        for season in seasons:
                            sdict = dict(season)
                            if sdict.get("seasonNumber") == 0:
                                statistics = sdict.get("statistics")
                                monitoredEpisodeCount = monitoredEpisodeCount + statistics.get(
                                    "episodeCount"
                                )
                                totalEpisodeCount = totalEpisodeCount + statistics.get(
                                    "totalEpisodeCount"
                                )
                                episodeFileCount = episodeFileCount + statistics.get(
                                    "episodeFileCount"
                                )
                            else:
                                statistics = sdict.get("statistics")
                                episodeCount = episodeCount + statistics.get("episodeCount")
                                totalEpisodeCount = totalEpisodeCount + statistics.get(
                                    "totalEpisodeCount"
                                )
                                episodeFileCount = episodeFileCount + statistics.get(
                                    "episodeFileCount"
                                )
                        if self.search_specials:
                            searched = totalEpisodeCount == episodeFileCount
                        else:
                            searched = (episodeCount + monitoredEpisodeCount) == episodeFileCount
                        Title = seriesMetadata.get("title")
                        Monitored = db_entry["monitored"]

                        to_update = {
                            self.series_file_model.Monitored: Monitored,
                            self.series_file_model.Title: Title,
                        }

                        if searched:
                            to_update[self.series_file_model.Searched] = searched

                        upgrade = False
                        try:
                            if self.series_file_model.get_or_none(
                                self.series_file_model.EntryId == EntryId
                            ).Upgrade:
                                upgrade = True
                                to_update[self.series_file_model.Upgrade] = upgrade
                        except AttributeError:
                            pass

                        self.logger.trace(
                            "Updating database entry | %s [Searched:%s][Upgrade:%s]",
                            Title,
                            searched,
                            upgrade,
                        )

                        db_commands = self.series_file_model.insert(
                            EntryId=EntryId,
                            Title=Title,
                            Searched=searched,
                            Monitored=Monitored,
                            Upgrade=upgrade,
                        ).on_conflict(
                            conflict_target=[self.series_file_model.EntryId],
                            update=to_update,
                        )
                        db_commands.execute()
                    else:
                        return

            elif self.type == "radarr":
                self.model_file: MoviesFilesModel
                # if self.version.major == 4:
                #     db_entry: MoviesModel
                # elif self.version.major == 5:
                #     db_entry: MoviesModelv5
                searched = False
                completed = True
                while completed:
                    try:
                        completed = False
                        movieData = self.client.get_movie_by_movie_id(db_entry["id"])
                    except (
                        requests.exceptions.ChunkedEncodingError,
                        requests.exceptions.ContentDecodingError,
                        requests.exceptions.ConnectionError,
                        JSONDecodeError,
                    ):
                        completed = True
                QualityUnmet = movieData.get("qualityCutoffNotMet", False)
                if db_entry["movieFileId"] != 0 and not self.quality_unmet_search:
                    searched = True
                    self.model_queue.update(Completed=True).where(
                        self.model_queue.EntryId == db_entry["id"]
                    ).execute()

                # movieMetadata = self.model_arr_movies_file.get(
                #     self.model_arr_movies_file.Id == db_entry.MovieMetadataId
                # )
                # movieMetadata: MoviesMetadataModel

                if self.minimum_availability_check(db_entry) and db_entry["monitored"] == True:
                    title = db_entry["title"]
                    monitored = db_entry["onitored"]
                    tmdbId = db_entry["tmdbId"]
                    year = db_entry["year"]
                    entryId = db_entry["id"]
                    movieFileId = db_entry["movieFileId"]
                    qualityMet = QualityUnmet

                    to_update = {
                        self.model_file.MovieFileId: movieFileId,
                        self.model_file.Monitored: monitored,
                        self.model_file.QualityMet: qualityMet,
                    }

                    if searched:
                        to_update[self.model_file.Searched] = searched

                    upgrade = False
                    try:
                        if self.model_file.get_or_none(self.model_file.EntryId == entryId).Upgrade:
                            upgrade = True
                            to_update[self.model_file.Upgrade] = upgrade
                    except AttributeError:
                        pass

                    if request:
                        to_update[self.model_file.IsRequest] = request

                    self.logger.trace(
                        "Updating database entry | %s [Searched:%s][Upgrade:%s]",
                        title,
                        searched,
                        upgrade,
                    )

                    db_commands = self.model_file.insert(
                        Title=title,
                        Monitored=monitored,
                        TmdbId=tmdbId,
                        Year=year,
                        EntryId=entryId,
                        Searched=searched,
                        MovieFileId=movieFileId,
                        IsRequest=request,
                        QualityMet=qualityMet,
                        Upgrade=upgrade,
                    ).on_conflict(
                        conflict_target=[self.model_file.EntryId],
                        update=to_update,
                    )
                    db_commands.execute()
                else:
                    return

        except requests.exceptions.ConnectionError as e:
            self.logger.debug(
                "Max retries exceeded for %s [%s][%s]",
                self._name,
                db_entry["id"],
                db_entry["title"],
                exc_info=e,
            )
            raise DelayLoopException(length=300, type=self._name)
        except JSONDecodeError:
            if self.type == "sonarr":
                self.logger.warning(
                    "Error getting series info: [%s][%s]", db_entry["id"], db_entry["title"]
                )
            elif self.type == "radarr":
                self.logger.warning(
                    "Error getting movie info: [%s][%s]", db_entry["id"], db_entry["path"]
                )
        except Exception as e:
            self.logger.error(e, exc_info=sys.exc_info())

    def delete_from_queue(self, id_, remove_from_client=True, blacklist=True):
        completed = True
        while completed:
            try:
                completed = False
                res = self.client.del_queue(id_, remove_from_client, blacklist)
            except (
                requests.exceptions.ChunkedEncodingError,
                requests.exceptions.ContentDecodingError,
                requests.exceptions.ConnectionError,
            ):
                completed = True
        return res

    def file_is_probeable(self, file: pathlib.Path) -> bool:
        if not self.manager.ffprobe_available:
            return True  # ffprobe is not found, so we say every file is acceptable.
        try:
            if file in self.files_probed:
                self.logger.trace("Probeable: File has already been probed: %s", file)
                return True
            if file.is_dir():
                self.logger.trace("Not probeable: File is a directory: %s", file)
                return False
            output = ffmpeg.probe(
                str(file.absolute()), cmd=self.manager.qbit_manager.ffprobe_downloader.probe_path
            )
            if not output:
                self.logger.trace("Not probeable: Probe returned no output: %s", file)
                return False
            self.files_probed.add(file)
            return True
        except ffmpeg.Error as e:
            error = e.stderr.decode()
            self.logger.trace(
                "Not probeable: Probe returned an error: %s:\n%s",
                file,
                e.stderr,
                exc_info=sys.exc_info(),
            )
            if "Invalid data found when processing input" in error:
                return False
            return False

    def folder_cleanup(self, downloads_id: str | None, folder: pathlib.Path):
        if self.auto_delete is False:
            return
        self.logger.debug("Folder Cleanup: %s", folder)
        all_files_in_folder = list(absolute_file_paths(folder))
        invalid_files = set()
        probeable = 0
        for file in all_files_in_folder:
            if file.name in {"desktop.ini", ".DS_Store"}:
                continue
            elif file.suffix.lower() == ".parts":
                continue
            if not file.exists():
                continue
            if file.is_dir():
                self.logger.trace("Folder Cleanup: File is a folder: %s", file)
                continue
            if self.file_extension_allowlist and (
                (match := self.file_extension_allowlist.search(file.suffix)) and match.group()
            ):
                self.logger.trace("Folder Cleanup: File has an allowed extension: %s", file)
                if self.file_is_probeable(file):
                    self.logger.trace("Folder Cleanup: File is a valid media type: %s", file)
                    probeable += 1

            else:
                invalid_files.add(file)

        if not probeable:
            self.downloads_with_bad_error_message_blocklist.discard(downloads_id)
            self.delete.discard(downloads_id)
            self.remove_and_maybe_blocklist(downloads_id, folder)
        elif invalid_files:
            for file in invalid_files:
                self.remove_and_maybe_blocklist(None, file)

    def post_file_cleanup(self):
        for downloads_id, file in self.files_to_cleanup:
            self.folder_cleanup(downloads_id, file)
        self.files_to_cleanup = set()

    def post_download_error_cleanup(self):
        for downloads_id, file in self.files_to_explicitly_delete:
            self.remove_and_maybe_blocklist(downloads_id, file)

    def remove_and_maybe_blocklist(self, downloads_id: str | None, file_or_folder: pathlib.Path):
        if downloads_id is not None:
            self.delete_from_queue(id_=downloads_id, blacklist=True)
            self.logger.debug(
                "Torrent removed and blocklisted: File was marked as failed by Arr " "| %s",
                file_or_folder,
            )

        if file_or_folder.is_dir():
            try:
                shutil.rmtree(file_or_folder, ignore_errors=True)
                self.logger.debug(
                    "Folder removed: Folder was marked as failed by Arr, "
                    "manually removing it | %s",
                    file_or_folder,
                )
            except PermissionError:
                self.logger.debug(
                    "Folder in use: Failed to remove Folder: Folder was marked as failed by Ar "
                    "| %s",
                    file_or_folder,
                )
        else:
            try:
                file_or_folder.unlink(missing_ok=True)
                self.logger.debug(
                    "File removed: File was marked as failed by Arr, " "manually removing it | %s",
                    file_or_folder,
                )
            except PermissionError:
                self.logger.debug(
                    "File in use: Failed to remove file: File was marked as failed by Ar | %s",
                    file_or_folder,
                )

    def all_folder_cleanup(self) -> None:
        if self.auto_delete is False:
            return
        self._update_bad_queue_items()
        self.post_file_cleanup()
        if self.needs_cleanup is False:
            return
        folder = self.completed_folder
        self.folder_cleanup(None, folder)
        self.files_to_explicitly_delete = iter([])
        self.post_download_error_cleanup()
        self._remove_empty_folders()
        self.needs_cleanup = False

    def maybe_do_search(
        self,
        file_model: EpisodeFilesModel | MoviesFilesModel | SeriesFilesModel,
        request: bool = False,
        todays: bool = False,
        bypass_limit: bool = False,
        series_search: bool = False,
    ):
        request_tag = (
            "[OVERSEERR REQUEST]: "
            if request and self.overseerr_requests
            else "[OMBI REQUEST]: "
            if request and self.ombi_search_requests
            else "[PRIORITY SEARCH - TODAY]: "
            if todays
            else ""
        )
        if request or todays:
            bypass_limit = True
        if (not self.search_missing) or (file_model is None):
            return None
        elif not self.is_alive:
            raise NoConnectionrException(f"Could not connect to {self.uri}", type="arr")
        elif self.type == "sonarr":
            if not series_search:
                file_model: EpisodeFilesModel
                if not (request or todays):
                    queue = (
                        self.model_queue.select()
                        .where(self.model_queue.EntryId == file_model.EntryId)
                        .execute()
                    )
                else:
                    queue = False
                if queue:
                    self.logger.debug(
                        "%sSkipping: Already Searched: %s | "
                        "S%02dE%03d | "
                        "%s | [id=%s|AirDateUTC=%s]",
                        request_tag,
                        file_model.SeriesTitle,
                        file_model.SeasonNumber,
                        file_model.EpisodeNumber,
                        file_model.Title,
                        file_model.EntryId,
                        file_model.AirDateUtc,
                    )
                    file_model.update(Searched=True, Upgrade=True).where(
                        file_model.EntryId == file_model.EntryId
                    ).execute()
                    return True
                active_commands = self.arr_db_query_commands_count()
                self.logger.debug(
                    "%s%s active search commands",
                    request_tag,
                    active_commands,
                )
                if not bypass_limit and active_commands >= self.search_command_limit:
                    self.logger.trace(
                        "%sIdle: Too many commands in queue: %s | "
                        "S%02dE%03d | "
                        "%s | [id=%s|AirDateUTC=%s]",
                        request_tag,
                        file_model.SeriesTitle,
                        file_model.SeasonNumber,
                        file_model.EpisodeNumber,
                        file_model.Title,
                        file_model.EntryId,
                        file_model.AirDateUtc,
                    )
                    return False
                self.persistent_queue.insert(
                    EntryId=file_model.SeriesId
                ).on_conflict_ignore().execute()
                self.model_queue.insert(
                    Completed=False,
                    EntryId=file_model.EntryId,
                ).on_conflict_replace().execute()
                if file_model.EntryId not in self.queue_file_ids:
                    completed = True
                    while completed:
                        try:
                            completed = False
                            self.client.post_command(
                                "EpisodeSearch", episodeIds=[file_model.EntryId]
                            )
                        except (
                            requests.exceptions.ChunkedEncodingError,
                            requests.exceptions.ContentDecodingError,
                            requests.exceptions.ConnectionError,
                        ):
                            completed = True
                file_model.update(Searched=True, Upgrade=True).where(
                    file_model.EntryId == file_model.EntryId
                ).execute()
                self.logger.hnotice(
                    "%sSearching for: %s | S%02dE%03d | %s | [id=%s|AirDateUTC=%s]",
                    request_tag,
                    file_model.SeriesTitle,
                    file_model.SeasonNumber,
                    file_model.EpisodeNumber,
                    file_model.Title,
                    file_model.EntryId,
                    file_model.AirDateUtc,
                )
                return True
            else:
                file_model: SeriesFilesModel
                active_commands = self.arr_db_query_commands_count()
                self.logger.debug(
                    "%s%s active search commands",
                    request_tag,
                    active_commands,
                )
                if not bypass_limit and active_commands >= self.search_command_limit:
                    self.logger.trace(
                        "%sIdle: Too many commands in queue: %s | [id=%s]",
                        request_tag,
                        file_model.Title,
                        file_model.EntryId,
                    )
                    return False
                self.persistent_queue.insert(
                    EntryId=file_model.EntryId
                ).on_conflict_ignore().execute()
                self.model_queue.insert(
                    Completed=False,
                    EntryId=file_model.EntryId,
                ).on_conflict_replace().execute()
                completed = True
                while completed:
                    try:
                        completed = False
                        self.client.post_command(
                            self.search_api_command, seriesId=file_model.EntryId
                        )
                    except (
                        requests.exceptions.ChunkedEncodingError,
                        requests.exceptions.ContentDecodingError,
                        requests.exceptions.ConnectionError,
                    ):
                        completed = True
                file_model.update(Searched=True, Upgrade=True).where(
                    file_model.EntryId == file_model.EntryId
                ).execute()
                self.logger.hnotice(
                    "%sSearching for: %s | %s | [id=%s]",
                    request_tag,
                    "Missing episodes in"
                    if "Missing" in self.search_api_command
                    else "All episodes in",
                    file_model.Title,
                    file_model.EntryId,
                )
                return True
        elif self.type == "radarr":
            file_model: MoviesFilesModel
            if not (request or todays) and file_model.EntryId in self.queue_file_ids:
                queue = True
            else:
                queue = False
            if queue:
                self.logger.debug(
                    "%sSkipping: Already Searched: %s (%s)",
                    request_tag,
                    file_model.Title,
                    file_model.EntryId,
                )
                file_model.update(Searched=True, Upgrade=True).where(
                    file_model.EntryId == file_model.EntryId
                ).execute()
                return True
            active_commands = self.arr_db_query_commands_count()
            self.logger.debug(
                "%s%s active search commands",
                request_tag,
                active_commands,
            )
            if not bypass_limit and active_commands >= self.search_command_limit:
                self.logger.trace(
                    "%sIdle: Too many commands in queue: %s | [id=%s]",
                    request_tag,
                    file_model.Title,
                    file_model.EntryId,
                )
                return False
            self.persistent_queue.insert(EntryId=file_model.EntryId).on_conflict_ignore().execute()

            self.model_queue.insert(
                Completed=False,
                EntryId=file_model.EntryId,
            ).on_conflict_replace().execute()
            if file_model.EntryId not in self.queue_file_ids:
                completed = True
                while completed:
                    try:
                        completed = False
                        self.client.post_command("MoviesSearch", movieIds=[file_model.EntryId])
                    except (
                        requests.exceptions.ChunkedEncodingError,
                        requests.exceptions.ContentDecodingError,
                        requests.exceptions.ConnectionError,
                    ):
                        completed = True
            file_model.update(Searched=True, Upgrade=True).where(
                file_model.EntryId == file_model.EntryId
            ).execute()
            self.logger.hnotice(
                "%sSearching for: %s (%s) [tmdbId=%s|id=%s]",
                request_tag,
                file_model.Title,
                file_model.Year,
                file_model.TmdbId,
                file_model.EntryId,
            )
            return True

    def process(self):
        self._process_resume()
        self._process_paused()
        self._process_errored()
        self._process_file_priority()
        self._process_imports()
        self._process_failed()
        self.all_folder_cleanup()

    def process_entries(self, hashes: set[str]) -> tuple[list[tuple[int, str]], set[str]]:
        payload = [
            (_id, h.upper()) for h in hashes if (_id := self.cache.get(h.upper())) is not None
        ]

        return payload

    def process_torrents(self):
        try:
            try:
                torrents = self.manager.qbit_manager.client.torrents.info(
                    status_filter="all", category=self.category, sort="added_on", reverse=False
                )
                torrents = [t for t in torrents if hasattr(t, "category")]
                if not len(torrents):
                    raise DelayLoopException(length=5, type="no_downloads")
                if has_internet() is False:
                    self.manager.qbit_manager.should_delay_torrent_scan = True
                    raise DelayLoopException(length=NO_INTERNET_SLEEP_TIMER, type="internet")
                if self.manager.qbit_manager.should_delay_torrent_scan:
                    raise DelayLoopException(length=NO_INTERNET_SLEEP_TIMER, type="delay")
                self.api_calls()
                self.refresh_download_queue()
                for torrent in torrents:
                    with contextlib.suppress(qbittorrentapi.NotFound404Error):
                        self._process_single_torrent(torrent)
                self.process()
            except NoConnectionrException as e:
                self.logger.error(e.message)
            except requests.exceptions.ConnectionError:
                self.logger.warning("Couldn't connect to %s", self.type)
                self._temp_overseer_request_cache = defaultdict(set)
                return self._temp_overseer_request_cache
            except qbittorrentapi.exceptions.APIError as e:
                exceptionstr = str(e)
                if (
                    exceptionstr.find("JSONDecodeError") != 0
                    or exceptionstr.find("AttributeError") != 0
                ):
                    self.logger.info("Torrent still connecting to trackers")
                else:
                    self.logger.error("The qBittorrent API returned an unexpected error")
                    self.logger.debug("Unexpected APIError from qBitTorrent", exc_info=e)
                    raise DelayLoopException(length=300, type="qbit")
            except (AttributeError, JSONDecodeError):
                self.logger.info("Torrent still connecting to trackers")
            except DelayLoopException:
                raise
            except KeyboardInterrupt:
                self.logger.hnotice("Detected Ctrl+C - Terminating process")
                sys.exit(0)
            except Exception as e:
                self.logger.error(e, exc_info=sys.exc_info())
        except KeyboardInterrupt:
            self.logger.hnotice("Detected Ctrl+C - Terminating process")
            sys.exit(0)
        except DelayLoopException:
            raise

    def _process_single_torrent_failed_cat(self, torrent: qbittorrentapi.TorrentDictionary):
        self.logger.notice(
            "Deleting manually failed torrent: "
            "[Progress: %s%%][Added On: %s]"
            "[Availability: %s%%][Time Left: %s]"
            "[Last active: %s] "
            "| [%s] | %s (%s)",
            round(torrent.progress * 100, 2),
            datetime.fromtimestamp(self.recently_queue.get(torrent.hash, torrent.added_on)),
            round(torrent.availability * 100, 2),
            timedelta(seconds=torrent.eta),
            datetime.fromtimestamp(torrent.last_activity),
            torrent.state_enum,
            torrent.name,
            torrent.hash,
        )
        self.delete.add(torrent.hash)

    def _process_single_torrent_recheck_cat(self, torrent: qbittorrentapi.TorrentDictionary):
        self.logger.notice(
            "Re-checking manually set torrent: "
            "[Progress: %s%%][Added On: %s]"
            "[Availability: %s%%][Time Left: %s]"
            "[Last active: %s] "
            "| [%s] | %s (%s)",
            round(torrent.progress * 100, 2),
            datetime.fromtimestamp(self.recently_queue.get(torrent.hash, torrent.added_on)),
            round(torrent.availability * 100, 2),
            timedelta(seconds=torrent.eta),
            datetime.fromtimestamp(torrent.last_activity),
            torrent.state_enum,
            torrent.name,
            torrent.hash,
        )
        self.recheck.add(torrent.hash)

    def _process_single_torrent_ignored(self, torrent: qbittorrentapi.TorrentDictionary):
        # Do not touch torrents that are currently being ignored.
        self.logger.trace(
            "Skipping torrent: Ignored state | "
            "[Progress: %s%%][Added On: %s]"
            "[Availability: %s%%][Time Left: %s]"
            "[Last active: %s] "
            "| [%s] | %s (%s)",
            round(torrent.progress * 100, 2),
            datetime.fromtimestamp(self.recently_queue.get(torrent.hash, torrent.added_on)),
            round(torrent.availability * 100, 2),
            timedelta(seconds=torrent.eta),
            datetime.fromtimestamp(torrent.last_activity),
            torrent.state_enum,
            torrent.name,
            torrent.hash,
        )
        if torrent.state_enum == TorrentStates.QUEUED_DOWNLOAD:
            self.recently_queue[torrent.hash] = time.time()

    def _process_single_torrent_added_to_ignore_cache(
        self, torrent: qbittorrentapi.TorrentDictionary
    ):
        self.logger.trace(
            "Skipping torrent: Marked for skipping | "
            "[Progress: %s%%][Added On: %s]"
            "[Availability: %s%%][Time Left: %s]"
            "[Last active: %s] "
            "| [%s] | %s (%s)",
            round(torrent.progress * 100, 2),
            datetime.fromtimestamp(self.recently_queue.get(torrent.hash, torrent.added_on)),
            round(torrent.availability * 100, 2),
            timedelta(seconds=torrent.eta),
            datetime.fromtimestamp(torrent.last_activity),
            torrent.state_enum,
            torrent.name,
            torrent.hash,
        )

    def _process_single_torrent_queued_upload(
        self, torrent: qbittorrentapi.TorrentDictionary, leave_alone: bool
    ):
        if leave_alone or torrent.state_enum == TorrentStates.FORCED_UPLOAD:
            self.logger.trace(
                "Torrent State: Queued Upload | Allowing Seeding | "
                "[Progress: %s%%][Added On: %s]"
                "[Availability: %s%%][Time Left: %s]"
                "[Last active: %s] "
                "| [%s] | %s (%s)",
                round(torrent.progress * 100, 2),
                datetime.fromtimestamp(self.recently_queue.get(torrent.hash, torrent.added_on)),
                round(torrent.availability * 100, 2),
                timedelta(seconds=torrent.eta),
                datetime.fromtimestamp(torrent.last_activity),
                torrent.state_enum,
                torrent.name,
                torrent.hash,
            )
        else:
            self.pause.add(torrent.hash)
            self.logger.trace(
                "Pausing torrent: Queued Upload | "
                "[Progress: %s%%][Added On: %s]"
                "[Availability: %s%%][Time Left: %s]"
                "[Last active: %s] "
                "| [%s] | %s (%s)",
                round(torrent.progress * 100, 2),
                datetime.fromtimestamp(self.recently_queue.get(torrent.hash, torrent.added_on)),
                round(torrent.availability * 100, 2),
                timedelta(seconds=torrent.eta),
                datetime.fromtimestamp(torrent.last_activity),
                torrent.state_enum,
                torrent.name,
                torrent.hash,
            )

    def _process_single_torrent_stalled_torrent(
        self, torrent: qbittorrentapi.TorrentDictionary, extra: str
    ):
        # Process torrents who have stalled at this point, only mark for
        # deletion if they have been added more than "IgnoreTorrentsYoungerThan"
        # seconds ago
        if (
            self.recently_queue.get(torrent.hash, torrent.added_on)
            < time.time() - self.ignore_torrents_younger_than
        ):
            self.logger.info(
                "Deleting Stale torrent: %s | "
                "[Progress: %s%%][Added On: %s]"
                "[Availability: %s%%][Time Left: %s]"
                "[Last active: %s] "
                "| [%s] | %s (%s)",
                extra,
                round(torrent.progress * 100, 2),
                datetime.fromtimestamp(self.recently_queue.get(torrent.hash, torrent.added_on)),
                round(torrent.availability * 100, 2),
                timedelta(seconds=torrent.eta),
                datetime.fromtimestamp(torrent.last_activity),
                torrent.state_enum,
                torrent.name,
                torrent.hash,
            )
            self.delete.add(torrent.hash)
        else:
            self.logger.trace(
                "Ignoring Stale torrent: "
                "[Progress: %s%%][Added On: %s]"
                "[Availability: %s%%][Time Left: %s]"
                "[Last active: %s] "
                "| [%s] | %s (%s)",
                round(torrent.progress * 100, 2),
                datetime.fromtimestamp(self.recently_queue.get(torrent.hash, torrent.added_on)),
                round(torrent.availability * 100, 2),
                timedelta(seconds=torrent.eta),
                datetime.fromtimestamp(torrent.last_activity),
                torrent.state_enum,
                torrent.name,
                torrent.hash,
            )

    def _process_single_torrent_percentage_threshold(
        self, torrent: qbittorrentapi.TorrentDictionary, maximum_eta: int
    ):
        # Ignore torrents who have reached maximum percentage as long as
        # the last activity is within the MaximumETA set for this category
        # For example if you set MaximumETA to 5 mines, this will ignore all
        # torrents that have stalled at a higher percentage as long as there is activity
        # And the window of activity is determined by the current time - MaximumETA,
        # if the last active was after this value ignore this torrent
        # the idea here is that if a torrent isn't completely dead some leecher/seeder
        # may contribute towards your progress.
        # However if its completely dead and no activity is observed, then lets
        # remove it and requeue a new torrent.
        if maximum_eta > 0 and torrent.last_activity < (time.time() - maximum_eta):
            self.logger.info(
                "Deleting Stale torrent: Last activity is older than Maximum ETA "
                "[Progress: %s%%][Added On: %s]"
                "[Availability: %s%%][Time Left: %s]"
                "[Last active: %s] "
                "| [%s] | %s (%s)",
                round(torrent.progress * 100, 2),
                datetime.fromtimestamp(self.recently_queue.get(torrent.hash, torrent.added_on)),
                round(torrent.availability * 100, 2),
                timedelta(seconds=torrent.eta),
                datetime.fromtimestamp(torrent.last_activity),
                torrent.state_enum,
                torrent.name,
                torrent.hash,
            )
            self.delete.add(torrent.hash)
        else:
            self.logger.trace(
                "Skipping torrent: Reached Maximum completed "
                "percentage and is active | "
                "[Progress: %s%%][Added On: %s]"
                "[Availability: %s%%][Time Left: %s]"
                "[Last active: %s] "
                "| [%s] | %s (%s)",
                round(torrent.progress * 100, 2),
                datetime.fromtimestamp(self.recently_queue.get(torrent.hash, torrent.added_on)),
                round(torrent.availability * 100, 2),
                timedelta(seconds=torrent.eta),
                datetime.fromtimestamp(torrent.last_activity),
                torrent.state_enum,
                torrent.name,
                torrent.hash,
            )

    def _process_single_torrent_paused(self, torrent: qbittorrentapi.TorrentDictionary):
        self.timed_ignore_cache.add(torrent.hash)
        self.resume.add(torrent.hash)
        self.logger.debug(
            "Resuming incomplete paused torrent: "
            "[Progress: %s%%][Added On: %s]"
            "[Availability: %s%%][Time Left: %s]"
            "[Last active: %s] "
            "| [%s] | %s (%s)",
            round(torrent.progress * 100, 2),
            datetime.fromtimestamp(self.recently_queue.get(torrent.hash, torrent.added_on)),
            round(torrent.availability * 100, 2),
            timedelta(seconds=torrent.eta),
            datetime.fromtimestamp(torrent.last_activity),
            torrent.state_enum,
            torrent.name,
            torrent.hash,
        )

    def _process_single_torrent_already_sent_to_scan(
        self, torrent: qbittorrentapi.TorrentDictionary
    ):
        self.logger.trace(
            "Skipping torrent: Already sent for import | "
            "[Progress: %s%%][Added On: %s]"
            "[Availability: %s%%][Time Left: %s]"
            "[Last active: %s] "
            "| [%s] | %s (%s)",
            round(torrent.progress * 100, 2),
            datetime.fromtimestamp(self.recently_queue.get(torrent.hash, torrent.added_on)),
            round(torrent.availability * 100, 2),
            timedelta(seconds=torrent.eta),
            datetime.fromtimestamp(torrent.last_activity),
            torrent.state_enum,
            torrent.name,
            torrent.hash,
        )

    def _process_single_torrent_errored(self, torrent: qbittorrentapi.TorrentDictionary):
        self.logger.trace(
            "Rechecking Errored torrent: "
            "[Progress: %s%%][Added On: %s]"
            "[Availability: %s%%][Time Left: %s]"
            "[Last active: %s] "
            "| [%s] | %s (%s)",
            round(torrent.progress * 100, 2),
            datetime.fromtimestamp(self.recently_queue.get(torrent.hash, torrent.added_on)),
            round(torrent.availability * 100, 2),
            timedelta(seconds=torrent.eta),
            datetime.fromtimestamp(torrent.last_activity),
            torrent.state_enum,
            torrent.name,
            torrent.hash,
        )
        self.recheck.add(torrent.hash)

    def _process_single_torrent_fully_completed_torrent(
        self, torrent: qbittorrentapi.TorrentDictionary, leave_alone: bool
    ):
        if leave_alone or torrent.state_enum == TorrentStates.FORCED_UPLOAD:
            self.logger.trace(
                "Torrent State: Completed | Allowing Seeding | "
                "[Progress: %s%%][Added On: %s]"
                "[Availability: %s%%][Time Left: %s]"
                "[Last active: %s] "
                "| [%s] | %s (%s)",
                round(torrent.progress * 100, 2),
                datetime.fromtimestamp(self.recently_queue.get(torrent.hash, torrent.added_on)),
                round(torrent.availability * 100, 2),
                timedelta(seconds=torrent.eta),
                datetime.fromtimestamp(torrent.last_activity),
                torrent.state_enum,
                torrent.name,
                torrent.hash,
            )
        else:
            self.logger.info(
                "Pausing Completed torrent: "
                "[Progress: %s%%][Added On: %s]"
                "[Availability: %s%%][Time Left: %s]"
                "[Last active: %s] "
                "| [%s] | %s (%s)",
                round(torrent.progress * 100, 2),
                datetime.fromtimestamp(self.recently_queue.get(torrent.hash, torrent.added_on)),
                round(torrent.availability * 100, 2),
                timedelta(seconds=torrent.eta),
                datetime.fromtimestamp(torrent.last_activity),
                torrent.state_enum,
                torrent.name,
                torrent.hash,
            )
            self.pause.add(torrent.hash)
            content_path = pathlib.Path(torrent.content_path)
            if content_path.is_dir() and content_path.name == torrent.name:
                torrent_folder = content_path
            else:
                if content_path.is_file() and content_path.parent.name == torrent.name:
                    torrent_folder = content_path.parent
                else:
                    torrent_folder = content_path
            self.files_to_cleanup.add((torrent.hash, torrent_folder))
            self.import_torrents.append(torrent)

    def _process_single_torrent_missing_files(self, torrent: qbittorrentapi.TorrentDictionary):
        # Sometimes Sonarr/Radarr does not automatically remove the
        # torrent for some reason,
        # this ensures that we can safely remove it if the client is reporting
        # the status of the client as "Missing files"
        self.logger.info(
            "Deleting torrent with missing files: "
            "[Progress: %s%%][Added On: %s]"
            "[Availability: %s%%][Time Left: %s]"
            "[Last active: %s] "
            "| [%s] | %s (%s)",
            round(torrent.progress * 100, 2),
            datetime.fromtimestamp(self.recently_queue.get(torrent.hash, torrent.added_on)),
            round(torrent.availability * 100, 2),
            timedelta(seconds=torrent.eta),
            datetime.fromtimestamp(torrent.last_activity),
            torrent.state_enum,
            torrent.name,
            torrent.hash,
        )
        # We do not want to blacklist these!!
        self.remove_from_qbit.add(torrent.hash)

    def _process_single_torrent_uploading(
        self, torrent: qbittorrentapi.TorrentDictionary, leave_alone: bool
    ):
        if leave_alone or torrent.state_enum == TorrentStates.FORCED_UPLOAD:
            self.logger.trace(
                "Torrent State: Queued Upload | Allowing Seeding | "
                "[Progress: %s%%][Added On: %s]"
                "[Availability: %s%%][Time Left: %s]"
                "[Last active: %s] "
                "| [%s] | %s (%s)",
                round(torrent.progress * 100, 2),
                datetime.fromtimestamp(self.recently_queue.get(torrent.hash, torrent.added_on)),
                round(torrent.availability * 100, 2),
                timedelta(seconds=torrent.eta),
                datetime.fromtimestamp(torrent.last_activity),
                torrent.state_enum,
                torrent.name,
                torrent.hash,
            )
        else:
            self.logger.info(
                "Pausing uploading torrent: "
                "[Progress: %s%%][Added On: %s]"
                "[Availability: %s%%][Time Left: %s]"
                "[Last active: %s] "
                "| [%s] | %s (%s)",
                round(torrent.progress * 100, 2),
                datetime.fromtimestamp(self.recently_queue.get(torrent.hash, torrent.added_on)),
                round(torrent.availability * 100, 2),
                timedelta(seconds=torrent.eta),
                datetime.fromtimestamp(torrent.last_activity),
                torrent.state_enum,
                torrent.name,
                torrent.hash,
            )
            self.pause.add(torrent.hash)

    def _process_single_torrent_already_cleaned_up(
        self, torrent: qbittorrentapi.TorrentDictionary
    ):
        self.logger.trace(
            "Skipping file check: Already been cleaned up | "
            "[Progress: %s%%][Added On: %s]"
            "[Availability: %s%%][Time Left: %s]"
            "[Last active: %s] "
            "| [%s] | %s (%s)",
            round(torrent.progress * 100, 2),
            datetime.fromtimestamp(self.recently_queue.get(torrent.hash, torrent.added_on)),
            round(torrent.availability * 100, 2),
            timedelta(seconds=torrent.eta),
            datetime.fromtimestamp(torrent.last_activity),
            torrent.state_enum,
            torrent.name,
            torrent.hash,
        )

    def _process_single_torrent_delete_slow(self, torrent: qbittorrentapi.TorrentDictionary):
        self.logger.trace(
            "Deleting slow torrent: "
            "[Progress: %s%%][Added On: %s]"
            "[Availability: %s%%][Time Left: %s]"
            "[Last active: %s] "
            "| [%s] | %s (%s)",
            round(torrent.progress * 100, 2),
            datetime.fromtimestamp(self.recently_queue.get(torrent.hash, torrent.added_on)),
            round(torrent.availability * 100, 2),
            timedelta(seconds=torrent.eta),
            datetime.fromtimestamp(torrent.last_activity),
            torrent.state_enum,
            torrent.name,
            torrent.hash,
        )
        self.delete.add(torrent.hash)

    def _process_single_torrent_delete_ratio_seed(self, torrent: qbittorrentapi.TorrentDictionary):
        self.logger.info(
            "Removing completed torrent: "
            "[Progress: %s%%][Added On: %s]"
            "[Ratio: %s%%][Seeding time: %s]"
            "[Last active: %s] "
            "| [%s] | %s (%s)",
            round(torrent.progress * 100, 2),
            datetime.fromtimestamp(self.recently_queue.get(torrent.hash, torrent.added_on)),
            torrent.ratio,
            timedelta(seconds=torrent.seeding_time),
            datetime.fromtimestamp(torrent.last_activity),
            torrent.state_enum,
            torrent.name,
            torrent.hash,
        )
        self.delete.add(torrent.hash)

    def _process_single_torrent_process_files(
        self, torrent: qbittorrentapi.TorrentDictionary, special_case: bool = False
    ):
        _remove_files = set()
        total = len(torrent.files)
        if total == 0:
            return
        elif special_case:
            self.special_casing_file_check.add(torrent.hash)
        for file in torrent.files:
            file_path = pathlib.Path(file.name)
            # Acknowledge files that already been marked as "Don't download"
            if file.priority == 0:
                total -= 1
                continue
            # A folder within the folder tree matched the terms
            # in FolderExclusionRegex, mark it for exclusion.
            if self.folder_exclusion_regex and any(
                self.folder_exclusion_regex_re.search(p.name.lower())
                for p in file_path.parents
                if (folder_match := p.name)
            ):
                self.logger.debug(
                    "Removing File: Not allowed | Parent: %s  | %s (%s) | %s ",
                    folder_match,
                    torrent.name,
                    torrent.hash,
                    file.name,
                )
                _remove_files.add(file.id)
                total -= 1
            # A file matched and entry in FileNameExclusionRegex, mark it for
            # exclusion.
            elif self.file_name_exclusion_regex and (
                (match := self.file_name_exclusion_regex_re.search(file_path.name))
                and match.group()
            ):
                self.logger.debug(
                    "Removing File: Not allowed | Name: %s  | %s (%s) | %s ",
                    match.group(),
                    torrent.name,
                    torrent.hash,
                    file.name,
                )
                _remove_files.add(file.id)
                total -= 1
            elif self.file_extension_allowlist and not (
                (match := self.file_extension_allowlist.search(file_path.suffix)) and match.group()
            ):
                self.logger.debug(
                    "Removing File: Not allowed | Extension: %s  | %s (%s) | %s ",
                    file_path.suffix,
                    torrent.name,
                    torrent.hash,
                    file.name,
                )
                _remove_files.add(file.id)
                total -= 1
            # If all files in the torrent are marked for exclusion then delete the
            # torrent.
            if total == 0:
                self.logger.info(
                    "Deleting All files ignored: "
                    "[Progress: %s%%][Added On: %s]"
                    "[Availability: %s%%][Time Left: %s]"
                    "[Last active: %s] "
                    "| [%s] | %s (%s)",
                    round(torrent.progress * 100, 2),
                    datetime.fromtimestamp(
                        self.recently_queue.get(torrent.hash, torrent.added_on)
                    ),
                    round(torrent.availability * 100, 2),
                    timedelta(seconds=torrent.eta),
                    datetime.fromtimestamp(torrent.last_activity),
                    torrent.state_enum,
                    torrent.name,
                    torrent.hash,
                )
                self.delete.add(torrent.hash)
            # Mark all bad files and folder for exclusion.
            elif _remove_files and torrent.hash not in self.change_priority:
                self.change_priority[torrent.hash] = list(_remove_files)
            elif _remove_files and torrent.hash in self.change_priority:
                self.change_priority[torrent.hash] = list(_remove_files)

        self.cleaned_torrents.add(torrent.hash)

    def _process_single_torrent_unprocessed(self, torrent: qbittorrentapi.TorrentDictionary):
        self.logger.trace(
            "Skipping torrent: Unresolved state: "
            "[Progress: %s%%][Added On: %s]"
            "[Availability: %s%%][Time Left: %s]"
            "[Last active: %s] "
            "| [%s] | %s (%s)",
            round(torrent.progress * 100, 2),
            datetime.fromtimestamp(self.recently_queue.get(torrent.hash, torrent.added_on)),
            round(torrent.availability * 100, 2),
            timedelta(seconds=torrent.eta),
            datetime.fromtimestamp(torrent.last_activity),
            torrent.state_enum,
            torrent.name,
            torrent.hash,
        )

    def _get_torrent_important_trackers(
        self, torrent: qbittorrentapi.TorrentDictionary
    ) -> tuple[set[str], set[str]]:
        current_trackers = {i.url for i in torrent.trackers}
        monitored_trackers = self._monitored_tracker_urls.intersection(current_trackers)
        need_to_be_added = self._add_trackers_if_missing.difference(current_trackers)
        monitored_trackers = monitored_trackers.union(need_to_be_added)
        return need_to_be_added, monitored_trackers

    @staticmethod
    def __return_max(x: dict):
        return x.get("Priority", -100)

    def _get_most_important_tracker_and_tags(
        self, monitored_trackers, removed
    ) -> tuple[dict, set[str]]:
        new_list = [
            i
            for i in self.monitored_trackers
            if (i.get("URI") in monitored_trackers) and i.get("RemoveIfExists") is not True
        ]
        _list_of_tags = [i.get("AddTags", []) for i in new_list if i.get("URI") not in removed]
        max_item = max(new_list, key=self.__return_max) if new_list else {}
        return max_item, set(itertools.chain.from_iterable(_list_of_tags))

    def _get_torrent_limit_meta(self, torrent: qbittorrentapi.TorrentDictionary):
        _, monitored_trackers = self._get_torrent_important_trackers(torrent)
        most_important_tracker, unique_tags = self._get_most_important_tracker_and_tags(
            monitored_trackers, {}
        )

        data_settings = {
            "ratio_limit": r
            if (
                r := most_important_tracker.get(
                    "MaxUploadRatio", self.seeding_mode_global_max_upload_ratio
                )
            )
            > 0
            else -5,
            "seeding_time_limit": r
            if (
                r := most_important_tracker.get(
                    "MaxSeedingTime", self.seeding_mode_global_max_seeding_time
                )
            )
            > 0
            else -5,
            "dl_limit": r
            if (
                r := most_important_tracker.get(
                    "DownloadRateLimit", self.seeding_mode_global_download_limit
                )
            )
            > 0
            else -5,
            "up_limit": r
            if (
                r := most_important_tracker.get(
                    "UploadRateLimit", self.seeding_mode_global_upload_limit
                )
            )
            > 0
            else -5,
            "super_seeding": most_important_tracker.get("SuperSeedMode", torrent.super_seeding),
            "max_eta": most_important_tracker.get("MaximumETA", self.maximum_eta),
        }

        data_torrent = {
            "ratio_limit": r if (r := torrent.ratio_limit) > 0 else -5,
            "seeding_time_limit": r if (r := torrent.seeding_time_limit) > 0 else -5,
            "dl_limit": r if (r := torrent.dl_limit) > 0 else -5,
            "up_limit": r if (r := torrent.up_limit) > 0 else -5,
            "super_seeding": torrent.super_seeding,
        }
        return data_settings, data_torrent

    def _should_leave_alone(
        self, torrent: qbittorrentapi.TorrentDictionary
    ) -> tuple[bool, int, bool]:
        return_value = True
        remove_torrent = False
        if torrent.super_seeding or torrent.state_enum == TorrentStates.FORCED_UPLOAD:
            return return_value, -1, remove_torrent  # Do not touch super seeding torrents.
        data_settings, data_torrent = self._get_torrent_limit_meta(torrent)
        self.logger.trace("Config Settings for torrent [%s]: %r", torrent.name, data_settings)
        self.logger.trace("Torrent Settings for torrent [%s]: %r", torrent.name, data_torrent)
        # self.logger.trace("%r", torrent)

        ratio_limit_dat = data_settings.get("ratio_limit", -5)
        ratio_limit_tor = data_torrent.get("ratio_limit", -5)
        seeding_time_limit_dat = data_settings.get("seeding_time_limit", -5)
        seeding_time_limit_tor = data_torrent.get("seeding_time_limit", -5)

        seeding_time_limit = max(seeding_time_limit_dat, seeding_time_limit_tor)
        ratio_limit = max(ratio_limit_dat, ratio_limit_tor)

        if self.seeding_mode_global_remove_torrent != -1 and self.remove_torrent(
            torrent, seeding_time_limit, ratio_limit
        ):
            remove_torrent = True
            return_value = False
        else:
            if torrent.ratio >= ratio_limit:
                return_value = False  # Seeding ratio met - Can be cleaned up.
            if torrent.seeding_time >= seeding_time_limit:
                return_value = False  # Seeding time met - Can be cleaned up.
        if data_settings.get("super_seeding", False) or data_torrent.get("super_seeding", False):
            return_value = True
        if return_value and "qBitrr-allowed_seeding" not in torrent.tags:
            torrent.add_tags(tags=["qBitrr-allowed_seeding"])
        elif not return_value and "qBitrr-allowed_seeding" in torrent.tags:
            torrent.remove_tags(tags=["qBitrr-allowed_seeding"])
        return (
            return_value,
            data_settings.get("max_eta", self.maximum_eta),
            remove_torrent,
        )  # Seeding is not complete needs more time

    def _process_single_torrent_trackers(self, torrent: qbittorrentapi.TorrentDictionary):
        if torrent.hash in self.tracker_delay:
            return
        self.tracker_delay.add(torrent.hash)
        _remove_urls = set()
        need_to_be_added, monitored_trackers = self._get_torrent_important_trackers(torrent)
        if need_to_be_added:
            torrent.add_trackers(need_to_be_added)
        with contextlib.suppress(BaseException):
            for tracker in torrent.trackers:
                if (
                    self.remove_dead_trackers
                    and (
                        any(tracker.msg == m for m in self.seeding_mode_global_bad_tracker_msg)
                    )  # TODO: Add more messages
                ) or tracker.url in self._remove_trackers_if_exists:
                    _remove_urls.add(tracker.url)
        if _remove_urls:
            self.logger.trace(
                "Removing trackers from torrent: %s (%s) - %s",
                torrent.name,
                torrent.hash,
                _remove_urls,
            )
            with contextlib.suppress(qbittorrentapi.Conflict409Error):
                torrent.remove_trackers(_remove_urls)
        most_important_tracker, unique_tags = self._get_most_important_tracker_and_tags(
            monitored_trackers, _remove_urls
        )
        if monitored_trackers and most_important_tracker:
            # Only use globals if there is not a configured equivalent value on the
            # highest priority tracker
            data = {
                "ratio_limit": r
                if (
                    r := most_important_tracker.get(
                        "MaxUploadRatio", self.seeding_mode_global_max_upload_ratio
                    )
                )
                > 0
                else None,
                "seeding_time_limit": r
                if (
                    r := most_important_tracker.get(
                        "MaxSeedingTime", self.seeding_mode_global_max_seeding_time
                    )
                )
                > 0
                else None,
            }
            if any(r is not None for r in data):
                if (
                    (_l1 := data.get("seeding_time_limit"))
                    and _l1 > 0
                    and torrent.seeding_time_limit != data.get("seeding_time_limit")
                ):
                    data.pop("seeding_time_limit")
                if (
                    (_l2 := data.get("ratio_limit"))
                    and _l2 > 0
                    and torrent.seeding_time_limit != data.get("ratio_limit")
                ):
                    data.pop("ratio_limit")

                if not _l1:
                    data["seeding_time_limit"] = None
                elif _l1 < 0:
                    data["seeding_time_limit"] = None
                if not _l2:
                    data["ratio_limit"] = None
                elif _l2 < 0:
                    data["ratio_limit"] = None

                if any(v is not None for v in data.values()) and data:
                    with contextlib.suppress(Exception):
                        torrent.set_share_limits(**data)
            if (
                r := most_important_tracker.get(
                    "DownloadRateLimit", self.seeding_mode_global_download_limit
                )
                != 0
                and torrent.dl_limit != r
            ):
                torrent.set_download_limit(limit=r)
            elif r < 0:
                torrent.set_upload_limit(limit=-1)
            if (
                r := most_important_tracker.get(
                    "UploadRateLimit", self.seeding_mode_global_upload_limit
                )
                != 0
                and torrent.up_limit != r
            ):
                torrent.set_upload_limit(limit=r)
            elif r < 0:
                torrent.set_upload_limit(limit=-1)
            if (
                r := most_important_tracker.get("SuperSeedMode", False)
                and torrent.super_seeding != r
            ):
                torrent.set_super_seeding(enabled=r)

        else:
            data = {
                "ratio_limit": r if (r := self.seeding_mode_global_max_upload_ratio) > 0 else None,
                "seeding_time_limit": r
                if (r := self.seeding_mode_global_max_seeding_time) > 0
                else None,
            }
            if any(r is not None for r in data):
                if (
                    (_l1 := data.get("seeding_time_limit"))
                    and _l1 > 0
                    and torrent.seeding_time_limit != data.get("seeding_time_limit")
                ):
                    data.pop("seeding_time_limit")
                if (
                    (_l2 := data.get("ratio_limit"))
                    and _l2 > 0
                    and torrent.seeding_time_limit != data.get("ratio_limit")
                ):
                    data.pop("ratio_limit")
                if not _l1:
                    data["seeding_time_limit"] = None
                elif _l1 < 0:
                    data["seeding_time_limit"] = None
                if not _l2:
                    data["ratio_limit"] = None
                elif _l2 < 0:
                    data["ratio_limit"] = None
                if any(v is not None for v in data.values()) and data:
                    with contextlib.suppress(Exception):
                        torrent.set_share_limits(**data)

            if r := self.seeding_mode_global_download_limit != 0 and torrent.dl_limit != r:
                torrent.set_download_limit(limit=r)
            elif r < 0:
                torrent.set_download_limit(limit=-1)
            if r := self.seeding_mode_global_upload_limit != 0 and torrent.up_limit != r:
                torrent.set_upload_limit(limit=r)
            elif r < 0:
                torrent.set_upload_limit(limit=-1)

        if unique_tags:
            current_tags = set(torrent.tags.split(", "))
            add_tags = unique_tags.difference(current_tags)
            if add_tags:
                torrent.add_tags(add_tags)

    def _process_single_torrent(self, torrent: qbittorrentapi.TorrentDictionary):
        if torrent.category != RECHECK_CATEGORY:
            self.manager.qbit_manager.cache[torrent.hash] = torrent.category
        self._process_single_torrent_trackers(torrent)
        self.manager.qbit_manager.name_cache[torrent.hash] = torrent.name
        time_now = time.time()
        try:
            leave_alone, _tracker_max_eta, remove_torrent = self._should_leave_alone(torrent)
        except BaseException as e:
            self.logger.warning(e)
            raise DelayLoopException(length=300, type="qbit")
        self.logger.trace(
            "Torrent [%s]: Leave Alone (allow seeding): %s, Max ETA: %s",
            torrent.name,
            leave_alone,
            _tracker_max_eta,
        )
        maximum_eta = _tracker_max_eta
        if remove_torrent and not leave_alone and torrent.amount_left == 0:
            self._process_single_torrent_delete_ratio_seed(torrent)
        elif torrent.category == FAILED_CATEGORY:
            # Bypass everything if manually marked as failed
            self._process_single_torrent_failed_cat(torrent)
        elif torrent.category == RECHECK_CATEGORY:
            # Bypass everything else if manually marked for rechecking
            self._process_single_torrent_recheck_cat(torrent)
        elif self.is_ignored_state(torrent):
            self._process_single_torrent_ignored(torrent)

        elif (
            torrent.state_enum.is_downloading
            and torrent.state_enum != TorrentStates.METADATA_DOWNLOAD
            and torrent.hash not in self.special_casing_file_check
            and torrent.hash not in self.cleaned_torrents
        ):
            self._process_single_torrent_process_files(torrent, True)
        elif torrent.hash in self.timed_ignore_cache:
            # Do not touch torrents recently resumed/reached (A torrent can temporarily
            # stall after being resumed from a paused state).
            self._process_single_torrent_added_to_ignore_cache(torrent)

        elif torrent.state_enum == TorrentStates.QUEUED_UPLOAD:
            self._process_single_torrent_queued_upload(torrent, leave_alone)
        elif torrent.state_enum in (
            TorrentStates.METADATA_DOWNLOAD,
            TorrentStates.STALLED_DOWNLOAD,
        ):
            self._process_single_torrent_stalled_torrent(torrent, "Stalled State")
        elif (
            torrent.progress >= self.maximum_deletable_percentage
            and self.is_complete_state(torrent) is False
        ) and torrent.hash in self.cleaned_torrents:
            self._process_single_torrent_percentage_threshold(torrent, maximum_eta)
        # Resume monitored downloads which have been paused.
        elif torrent.state_enum == TorrentStates.PAUSED_DOWNLOAD and torrent.amount_left != 0:
            self._process_single_torrent_paused(torrent)
        # Ignore torrents which have been submitted to their respective Arr
        # instance for import.
        elif (
            torrent.hash in self.manager.managed_objects[torrent.category].sent_to_scan_hashes
        ) and torrent.hash in self.cleaned_torrents:
            self._process_single_torrent_already_sent_to_scan(torrent)

        # Sometimes torrents will error, this causes them to be rechecked so they
        # complete downloading.
        elif torrent.state_enum == TorrentStates.ERROR:
            self._process_single_torrent_errored(torrent)
        # If a torrent was not just added,
        # and the amount left to download is 0 and the torrent
        # is Paused tell the Arr tools to process it.
        elif (
            torrent.added_on > 0
            and torrent.completion_on
            and torrent.amount_left == 0
            and torrent.state_enum != TorrentStates.PAUSED_UPLOAD
            and self.is_complete_state(torrent)
            and torrent.content_path
            and torrent.completion_on < time_now - 60
        ):
            self._process_single_torrent_fully_completed_torrent(torrent, leave_alone)
        elif torrent.state_enum == TorrentStates.MISSING_FILES:
            self._process_single_torrent_missing_files(torrent)
        # If a torrent is Uploading Pause it, as long as its not being Forced Uploaded.
        elif (
            self.is_uploading_state(torrent)
            and torrent.seeding_time > 1
            and torrent.amount_left == 0
            and torrent.added_on > 0
            and torrent.content_path
            and self.seeding_mode_global_remove_torrent != -1
        ) and torrent.hash in self.cleaned_torrents:
            self._process_single_torrent_uploading(torrent, leave_alone)
        # Mark a torrent for deletion
        elif (
            torrent.state_enum != TorrentStates.PAUSED_DOWNLOAD
            and torrent.state_enum.is_downloading
            and self.recently_queue.get(torrent.hash, torrent.added_on)
            < time_now - self.ignore_torrents_younger_than
            and 0 < maximum_eta < torrent.eta
            and not self.do_not_remove_slow
            and "qBitrr-ignored" not in torrent.tags
        ):
            self._process_single_torrent_delete_slow(torrent)
        # Process uncompleted torrents
        elif torrent.state_enum.is_downloading:
            # If a torrent availability hasn't reached 100% or more within the configurable
            # "IgnoreTorrentsYoungerThan" variable, mark it for deletion.
            if (
                (
                    self.recently_queue.get(torrent.hash, torrent.added_on)
                    < time_now - self.ignore_torrents_younger_than
                    and torrent.availability < 1
                )
                and torrent.hash in self.cleaned_torrents
                and "qBitrr-ignored" not in torrent.tags
            ):
                self._process_single_torrent_stalled_torrent(torrent, "Unavailable")
            else:
                if torrent.hash in self.cleaned_torrents:
                    self._process_single_torrent_already_cleaned_up(torrent)
                    return
                # A downloading torrent is not stalled, parse its contents.
                self._process_single_torrent_process_files(torrent)
        else:
            self._process_single_torrent_unprocessed(torrent)

    def remove_torrent(
        self, torrent: qbittorrentapi.TorrentDictionary, seeding_time_limit, ratio_limit
    ):
        if (
            self.seeding_mode_global_remove_torrent == 4
            and torrent.ratio >= ratio_limit
            and torrent.seeding_time >= seeding_time_limit
        ):
            return True
        if self.seeding_mode_global_remove_torrent == 3 and (
            torrent.ratio >= ratio_limit or torrent.seeding_time >= seeding_time_limit
        ):
            return True
        elif (
            self.seeding_mode_global_remove_torrent == 2
            and torrent.seeding_time >= seeding_time_limit
        ):
            return True
        elif self.seeding_mode_global_remove_torrent == 1 and torrent.ratio >= ratio_limit:
            return True
        else:
            return False

    def refresh_download_queue(self):
        self.queue = self.get_queue()
        self.cache = {
            entry["downloadId"]: entry["id"] for entry in self.queue if entry.get("downloadId")
        }
        if self.type == "sonarr":
            self.requeue_cache = defaultdict(set)
            for entry in self.queue:
                if r := entry.get("episodeId"):
                    self.requeue_cache[entry["id"]].add(r)
            self.queue_file_ids = {
                entry["episodeId"] for entry in self.queue if entry.get("episodeId")
            }
            if self.model_queue:
                self.model_queue.delete().where(
                    self.model_queue.EntryId.not_in(list(self.queue_file_ids))
                )
        elif self.type == "radarr":
            self.requeue_cache = {
                entry["id"]: entry["movieId"] for entry in self.queue if entry.get("movieId")
            }
            self.queue_file_ids = {
                entry["movieId"] for entry in self.queue if entry.get("movieId")
            }
            if self.model_queue:
                self.model_queue.delete().where(
                    self.model_queue.EntryId.not_in(list(self.queue_file_ids))
                )

        self._update_bad_queue_items()

    def get_queue(
        self,
        page=1,
        page_size=10000,
        sort_direction="ascending",
        sort_key="timeLeft",
        messages: bool = True,
    ):
        completed = True
        while completed:
            completed = False
            try:
                res = self.client.get_queue(
                    page=page, page_size=page_size, sort_key=sort_key, sort_dir=sort_direction
                )
            except (
                requests.exceptions.ChunkedEncodingError,
                requests.exceptions.ContentDecodingError,
                requests.exceptions.ConnectionError,
            ) as e:
                completed = True
        res = res.get("records", [])
        return res

    def _update_bad_queue_items(self):
        if not self.arr_error_codes_to_blocklist:
            return
        _temp = self.get_queue()
        _temp = filter(
            lambda x: x.get("status") == "completed"
            and x.get("trackedDownloadState") == "importPending"
            and x.get("trackedDownloadStatus") == "warning",
            _temp,
        )
        _path_filter = set()
        _temp = list(_temp)
        for entry in _temp:
            messages = entry.get("statusMessages", [])
            output_path = entry.get("outputPath")
            for m in messages:
                title = m.get("title")
                if not title:
                    continue
                for _m in m.get("messages", []):
                    if _m in self.arr_error_codes_to_blocklist:
                        e = entry.get("downloadId")
                        _path_filter.add((e, pathlib.Path(output_path).joinpath(title)))
                        # self.downloads_with_bad_error_message_blocklist.add(e)
        if len(_path_filter):
            self.needs_cleanup = True
        self.files_to_explicitly_delete = iter(_path_filter.copy())

    def force_grab(self):
        return  # TODO: This may not be needed, pending more testing before it is enabled
        _temp = self.get_queue()
        _temp = filter(
            lambda x: x.get("status") == "delay",
            _temp,
        )
        ids = set()
        for entry in _temp:
            if id_ := entry.get("id"):
                ids.add(id_)
                self.logger.notice("Attempting to force grab: %s =  %s", id_, entry.get("title"))
        if ids:
            with ThreadPoolExecutor(max_workers=16) as executor:
                executor.map(self._force_grab, ids)

    def _force_grab(self, id_):
        try:
            path = f"queue/grab/{id_}"
            res = self.client._post(path, self.client.ver_uri)
            self.logger.trace("Successful Grab: %s", id_)
            return res
        except Exception:
            self.logger.error("Exception when trying to force grab - %s", id_)

    def register_search_mode(self):
        if self.search_setup_completed:
            return
        if self.search_missing is False:
            self.search_setup_completed = True
            return
        if not self.arr_db_file.exists():
            self.search_missing = False
            return
        else:
            self.arr_db = SqliteDatabase(None)
            self.arr_db.init(f"file:{self.arr_db_file}?mode=ro", uri=True)
            self.arr_db.connect()

        self.db = SqliteDatabase(None)
        self.db.init(
            str(self.search_db_file),
            pragmas={
                "journal_mode": "wal",
                "cache_size": -1 * 64000,  # 64MB
                "foreign_keys": 1,
                "ignore_check_constraints": 0,
                "synchronous": 0,
            },
        )

        db1, db2, db3 = self._get_models()

        class Files(db1):
            class Meta:
                database = self.db

        class Queue(db2):
            class Meta:
                database = self.db

        class PersistingQueue(FilesQueued):
            class Meta:
                database = self.db

        self.db.connect()
        if db3:

            class Series(db3):
                class Meta:
                    database = self.db

            self.db.create_tables([Files, Queue, PersistingQueue, Series])
            self.series_file_model = Series
        else:
            self.db.create_tables([Files, Queue, PersistingQueue])

        self.model_file = Files
        self.model_queue = Queue
        self.persistent_queue = PersistingQueue

        db1, db2, db3 = self._get_arr_modes()

        class Files(db1):
            class Meta:
                database = self.arr_db
                if self.type == "sonarr":
                    table_name = "Episodes"
                elif self.type == "radarr":
                    table_name = "Movies"

        class Commands(db2):
            class Meta:
                database = self.arr_db
                table_name = "Commands"

        if self.type == "sonarr":

            class Series(db3):
                class Meta:
                    database = self.arr_db
                    table_name = "Series"

            self.model_arr_series_file = Series

        elif self.type == "radarr":

            class Movies(db3):
                class Meta:
                    database = self.arr_db
                    table_name = "MovieMetadata"

            self.model_arr_movies_file = Movies

        self.model_arr_file = Files
        self.model_arr_command = Commands
        self.search_setup_completed = True

    def run_request_search(self):
        if self.request_search_timer is None or (
            self.request_search_timer > time.time() - self.search_requests_every_x_seconds
        ):
            return None
        self.register_search_mode()
        if not self.search_missing:
            return None
        self.logger.notice("Starting Request search")

        while True:
            try:
                self.db_request_update()
                try:
                    for entry in self.db_get_request_files():
                        while self.maybe_do_search(entry, request=True) is False:
                            time.sleep(30)
                    self.request_search_timer = time.time()
                    return
                except NoConnectionrException as e:
                    self.logger.error(e.message)
                    raise DelayLoopException(length=300, type=e.type)
                except DelayLoopException:
                    raise
                except Exception as e:
                    self.logger.exception(e, exc_info=sys.exc_info())
                time.sleep(LOOP_SLEEP_TIMER)
            except DelayLoopException as e:
                if e.type == "qbit":
                    self.logger.critical(
                        "Failed to connected to qBit client, sleeping for %s",
                        timedelta(seconds=e.length),
                    )
                elif e.type == "internet":
                    self.logger.critical(
                        "Failed to connected to the internet, sleeping for %s",
                        timedelta(seconds=e.length),
                    )
                elif e.type == "arr":
                    self.logger.critical(
                        "Failed to connected to the Arr instance, sleeping for %s",
                        timedelta(seconds=e.length),
                    )
                elif e.type == "delay":
                    self.logger.critical(
                        "Forced delay due to temporary issue with environment, sleeping for %s",
                        timedelta(seconds=e.length),
                    )
                elif e.type == "no_downloads":
                    self.logger.debug(
                        "No downloads in category, sleeping for %s",
                        timedelta(seconds=e.length),
                    )
                time.sleep(e.length)

    def get_year_search(self) -> tuple[list[int], int]:
        years_list = set()
        years = []
        with self.db.atomic():
            if self.type == "radarr":
                if self.search_in_reverse:
                    years_query = (
                        self.model_arr_movies_file.select(
                            self.model_arr_movies_file.Year.distinct()
                        )
                        .where(
                            self.model_arr_movies_file.Year
                            <= datetime.now().year & self.model_arr_movies_file.Year
                            != 0
                        )
                        .order_by(self.model_arr_movies_file.Year.asc())
                        .execute()
                    )
                else:
                    years_query = (
                        self.model_arr_movies_file.select(
                            self.model_arr_movies_file.Year.distinct()
                        )
                        .where(
                            self.model_arr_movies_file.Year
                            <= datetime.now().year & self.model_arr_movies_file.Year
                            != 0
                        )
                        .order_by(self.model_arr_movies_file.Year.desc())
                        .execute()
                    )
                years = [y.Year for y in years_query]
                self.logger.trace("Years: %s", years)
                years_count = len(years)
            elif self.type == "sonarr":
                completed = True
                while completed:
                    completed = False
                    try:
                        series = self.client.get_series()
                    except (
                        requests.exceptions.ChunkedEncodingError,
                        requests.exceptions.ContentDecodingError,
                        requests.exceptions.ConnectionError,
                    ) as e:
                        completed = True

                for s in series:
                    episodes = self.client.get_episode(s["id"], True)
                    for e in episodes:
                        if "airDateUtc" in e:
                            if not self.search_specials and e["seasonNumber"] == 0:
                                continue
                            if not e["monitored"]:
                                continue
                            years_list.add(
                                datetime.strptime(e["airDateUtc"], "%Y-%m-%dT%H:%M:%SZ")
                                .replace(tzinfo=timezone.utc)
                                .year
                            )

                years_list = dict.fromkeys(years_list)
                if self.search_in_reverse:
                    for key, file_dir in sorted(
                        list(years_list.items()), key=lambda x: x[0], reverse=True
                    ):
                        years.append(key)

                else:
                    for key, file_dir in sorted(
                        list(years_list.items()), key=lambda x: x[0], reverse=False
                    ):
                        years.append(key)
                # self.model_arr_file: EpisodesModel
                # if self.search_in_reverse:
                #     years_query = (
                #         self.model_arr_file.select(
                #             fn.Substr(self.model_arr_file.AirDate, 1, 4).distinct().alias("Year")
                #         )
                #         .where(fn.Substr(self.model_arr_file.AirDate, 1, 4) <= datetime.now())
                #         .order_by(fn.Substr(self.model_arr_file.AirDate, 1, 4).asc())
                #         .execute()
                #     )
                # else:
                #     years_query = (
                #         self.model_arr_file.select(
                #             fn.Substr(self.model_arr_file.AirDate, 1, 4).distinct().alias("Year")
                #         )
                #         .where(fn.Substr(self.model_arr_file.AirDate, 1, 4) <= datetime.now())
                #         .order_by(fn.Substr(self.model_arr_file.AirDate, 1, 4).desc())
                #         .execute()
                #     )
                # years = [y.Year for y in years_query]
                self.logger.trace("Years: %s", years)
                years_count = len(years)
        self.logger.trace("Years count: %s, Years: %s", years_count, years)
        return years, years_count

    def all_searched(self) -> bool:
        if self.type == "sonarr" and self.series_search == True:
            search_completed = (
                self.series_file_model.select()
                .where(self.series_file_model.Searched == False)
                .count()
            )
        else:
            search_completed = (
                self.model_file.select().where(self.model_file.Searched == False).count()
            )
        if search_completed > 0:
            self.logger.debug("Searches not completed [%s]", search_completed)
            return False
        else:
            self.logger.debug("All searches completed [%s]", search_completed)
            return True

    def run_search_loop(self) -> NoReturn:
        run_logs(self.logger)
        try:
            self.register_search_mode()
            if not self.search_missing:
                return None
            loop_timer = timedelta(minutes=15)
            timer = datetime.now()
            years_index = 0
            while True:
                if self.loop_completed:
                    years_index = 0
                    timer = datetime.now()
                if self.search_by_year:
                    if years_index == 0:
                        years, years_count = self.get_year_search()
                        try:
                            self.search_current_year = years[years_index]
                        except BaseException:
                            self.search_current_year = years[: years_index + 1]
                    self.logger.debug(
                        "Current year %s",
                        self.search_current_year,
                    )
                try:
                    self.db_maybe_reset_entry_searched_state()
                    self.refresh_download_queue()
                    self.db_update()
                    self.run_request_search()
                    self.force_grab()
                    try:
                        if self.search_by_year:
                            if years.index(self.search_current_year) != years_count - 1:
                                years_index += 1
                                self.search_current_year = years[years_index]
                            elif datetime.now() >= (timer + loop_timer) and self.all_searched():
                                self.refresh_download_queue()
                                self.force_grab()
                                raise RestartLoopException
                        elif datetime.now() >= (timer + loop_timer) and self.all_searched():
                            self.refresh_download_queue()
                            self.force_grab()
                            raise RestartLoopException
                        for entry, todays, limit_bypass, series_search in self.db_get_files():
                            self.logger.trace("Running search for %s", entry.Title)
                            while (
                                self.maybe_do_search(
                                    entry,
                                    todays=todays,
                                    bypass_limit=limit_bypass,
                                    series_search=series_search,
                                )
                            ) is False:
                                self.logger.debug("Waiting for active search commands")
                                time.sleep(30)
                    except RestartLoopException:
                        self.loop_completed = True
                        self.logger.info("Loop timer elapsed, restarting it.")
                    except NoConnectionrException as e:
                        self.logger.error(e.message)
                        self.manager.qbit_manager.should_delay_torrent_scan = True
                        raise DelayLoopException(length=300, type=e.type)
                    except DelayLoopException:
                        raise
                    except ValueError:
                        self.logger.info("Loop completed, restarting it.")
                        self.loop_completed = True
                    except qbittorrentapi.exceptions.APIConnectionError as e:
                        self.logger.warning(e)
                        raise DelayLoopException(length=300, type="qbit")
                    except Exception as e:
                        self.logger.exception(e, exc_info=sys.exc_info())
                    time.sleep(LOOP_SLEEP_TIMER)
                except DelayLoopException as e:
                    if e.type == "qbit":
                        self.logger.critical(
                            "Failed to connected to qBit client, sleeping for %s",
                            timedelta(seconds=e.length),
                        )
                    elif e.type == "internet":
                        self.logger.critical(
                            "Failed to connected to the internet, sleeping for %s",
                            timedelta(seconds=e.length),
                        )
                    elif e.type == "arr":
                        self.logger.critical(
                            "Failed to connected to the Arr instance, sleeping for %s",
                            timedelta(seconds=e.length),
                        )
                    elif e.type == "delay":
                        self.logger.critical(
                            "Forced delay due to temporary issue with environment, "
                            "sleeping for %s",
                            timedelta(seconds=e.length),
                        )
                    time.sleep(e.length)
                    self.manager.qbit_manager.should_delay_torrent_scan = False
                except KeyboardInterrupt:
                    self.logger.hnotice("Detected Ctrl+C - Terminating process")
                    sys.exit(0)
                else:
                    time.sleep(5)
        except KeyboardInterrupt:
            self.logger.hnotice("Detected Ctrl+C - Terminating process")
            sys.exit(0)

    def run_torrent_loop(self) -> NoReturn:
        run_logs(self.logger)
        self.logger.hnotice("Starting torrent monitoring for %s", self._name)
        while True:
            try:
                try:
                    try:
                        if not self.manager.qbit_manager.is_alive:
                            raise NoConnectionrException(
                                "Could not connect to qBit client.", type="qbit"
                            )
                        if not self.is_alive:
                            raise NoConnectionrException(
                                f"Could not connect to {self.uri}", type="arr"
                            )
                        self.process_torrents()
                    except NoConnectionrException as e:
                        self.logger.error(e.message)
                        self.manager.qbit_manager.should_delay_torrent_scan = True
                        raise DelayLoopException(length=300, type="arr")
                    except qbittorrentapi.exceptions.APIConnectionError as e:
                        self.logger.warning(e)
                        raise DelayLoopException(length=300, type="qbit")
                    except qbittorrentapi.exceptions.APIError as e:
                        self.logger.warning(e)
                        raise DelayLoopException(length=300, type="qbit")
                    except DelayLoopException:
                        raise
                    except KeyboardInterrupt:
                        self.logger.hnotice("Detected Ctrl+C - Terminating process")
                        sys.exit(0)
                    except Exception as e:
                        self.logger.error(e, exc_info=sys.exc_info())
                    time.sleep(LOOP_SLEEP_TIMER)
                except DelayLoopException as e:
                    if e.type == "qbit":
                        self.logger.critical(
                            "Failed to connected to qBit client, sleeping for %s",
                            timedelta(seconds=e.length),
                        )
                    elif e.type == "internet":
                        self.logger.critical(
                            "Failed to connected to the internet, sleeping for %s",
                            timedelta(seconds=e.length),
                        )
                    elif e.type == "arr":
                        self.logger.critical(
                            "Failed to connected to the Arr instance, sleeping for %s",
                            timedelta(seconds=e.length),
                        )
                    elif e.type == "delay":
                        self.logger.critical(
                            "Forced delay due to temporary issue with environment, "
                            "sleeping for %s.",
                            timedelta(seconds=e.length),
                        )
                    elif e.type == "no_downloads":
                        self.logger.debug(
                            "No downloads in category, sleeping for %s",
                            timedelta(seconds=e.length),
                        )
                    time.sleep(e.length)
                    self.manager.qbit_manager.should_delay_torrent_scan = False
                except KeyboardInterrupt:
                    self.logger.hnotice("Detected Ctrl+C - Terminating process")
                    sys.exit(0)
            except KeyboardInterrupt:
                self.logger.hnotice("Detected Ctrl+C - Terminating process")
                sys.exit(0)

    def spawn_child_processes(self):
        _temp = []
        if self.search_missing:
            self.process_search_loop = pathos.helpers.mp.Process(
                target=self.run_search_loop, daemon=True
            )
            self.manager.qbit_manager.child_processes.append(self.process_search_loop)
            _temp.append(self.process_search_loop)
        if not any([QBIT_DISABLED, SEARCH_ONLY]):
            self.process_torrent_loop = pathos.helpers.mp.Process(
                target=self.run_torrent_loop, daemon=True
            )
            self.manager.qbit_manager.child_processes.append(self.process_torrent_loop)
            _temp.append(self.process_torrent_loop)

        return len(_temp), _temp


class PlaceHolderArr(Arr):
    def __init__(
        self,
        name: str,
        manager: ArrManager,
    ):
        if name in manager.groups:
            raise OSError("Group '{name}' has already been registered.")
        self._name = name.title()
        self.category = name
        self.manager = manager
        self.queue = []
        self.cache = {}
        self.requeue_cache = {}
        self.recently_queue = {}
        self.sent_to_scan = set()
        self.sent_to_scan_hashes = set()
        self.files_probed = set()
        self.import_torrents = []
        self.change_priority = {}
        self.recheck = set()
        self.pause = set()
        self.skip_blacklist = set()
        self.remove_from_qbit = set()
        self.delete = set()
        self.resume = set()
        self.expiring_bool = ExpiringSet(max_age_seconds=10)
        self.ignore_torrents_younger_than = CONFIG.get(
            "Settings.IgnoreTorrentsYoungerThan", fallback=600
        )
        self.timed_ignore_cache = ExpiringSet(max_age_seconds=self.ignore_torrents_younger_than)
        self.timed_skip = ExpiringSet(max_age_seconds=self.ignore_torrents_younger_than)
        self.tracker_delay = ExpiringSet(max_age_seconds=600)
        self._LOG_LEVEL = self.manager.qbit_manager.logger.level
        self.logger = logging.getLogger(f"qBitrr.{self._name}")
        run_logs(self.logger)
        self.search_missing = False
        self.session = None
        self.logger.hnotice("Starting %s monitor", self._name)

    def _process_errored(self):
        # Recheck all torrents marked for rechecking.
        if not self.recheck:
            return
        temp = defaultdict(list)
        updated_recheck = []
        for h in self.recheck:
            updated_recheck.append(h)
            if c := self.manager.qbit_manager.cache.get(h):
                temp[c].append(h)
        self.manager.qbit.torrents_recheck(torrent_hashes=updated_recheck)
        for k, v in temp.items():
            self.manager.qbit.torrents_set_category(torrent_hashes=v, category=k)

        for k in updated_recheck:
            self.timed_ignore_cache.add(k)
        self.recheck.clear()

    def _process_failed(self):
        if not (self.delete or self.skip_blacklist):
            return
        to_delete_all = self.delete
        skip_blacklist = {i.upper() for i in self.skip_blacklist}
        if to_delete_all:
            for arr in self.manager.managed_objects.values():
                if payload := arr.process_entries(to_delete_all):
                    for entry, hash_ in payload:
                        if hash_ in arr.cache:
                            arr._process_failed_individual(
                                hash_=hash_, entry=entry, skip_blacklist=skip_blacklist
                            )
        if self.remove_from_qbit or self.skip_blacklist or to_delete_all:
            # Remove all bad torrents from the Client.
            temp_to_delete = set()
            if to_delete_all:
                self.manager.qbit.torrents_delete(hashes=to_delete_all, delete_files=True)
            if self.remove_from_qbit or self.skip_blacklist:
                temp_to_delete = self.remove_from_qbit.union(self.skip_blacklist)
                self.manager.qbit.torrents_delete(hashes=temp_to_delete, delete_files=True)
            to_delete_all = to_delete_all.union(temp_to_delete)
            for h in to_delete_all:
                if h in self.manager.qbit_manager.name_cache:
                    del self.manager.qbit_manager.name_cache[h]
                if h in self.manager.qbit_manager.cache:
                    del self.manager.qbit_manager.cache[h]
        self.skip_blacklist.clear()
        self.remove_from_qbit.clear()
        self.delete.clear()

    def process(self):
        self._process_errored()
        self._process_failed()

    def process_torrents(self):
        try:
            try:
                completed = True
                while completed:
                    try:
                        completed = False
                        torrents = self.manager.qbit_manager.client.torrents.info(
                            status_filter="all",
                            category=self.category,
                            sort="added_on",
                            reverse=False,
                        )
                    except qbittorrentapi.exceptions.APIError:
                        completed = True
                torrents = [t for t in torrents if hasattr(t, "category")]
                if not len(torrents):
                    raise DelayLoopException(length=5, type="no_downloads")
                if has_internet() is False:
                    self.manager.qbit_manager.should_delay_torrent_scan = True
                    raise DelayLoopException(length=NO_INTERNET_SLEEP_TIMER, type="internet")
                if self.manager.qbit_manager.should_delay_torrent_scan:
                    raise DelayLoopException(length=NO_INTERNET_SLEEP_TIMER, type="delay")
                for torrent in torrents:
                    if torrent.category != RECHECK_CATEGORY:
                        self.manager.qbit_manager.cache[torrent.hash] = torrent.category
                    self.manager.qbit_manager.name_cache[torrent.hash] = torrent.name
                    if torrent.category == FAILED_CATEGORY:
                        # Bypass everything if manually marked as failed
                        self._process_single_torrent_failed_cat(torrent)
                    elif torrent.category == RECHECK_CATEGORY:
                        # Bypass everything else if manually marked for rechecking
                        self._process_single_torrent_recheck_cat(torrent)
                self.process()
            except NoConnectionrException as e:
                self.logger.error(e.message)
            except qbittorrentapi.exceptions.APIError as e:
                self.logger.error("The qBittorrent API returned an unexpected error")
                self.logger.debug("Unexpected APIError from qBitTorrent", exc_info=e)
                raise DelayLoopException(length=300, type="qbit")
            except qbittorrentapi.exceptions.APIConnectionError as e:
                self.logger.warning("Max retries exceeded")
                raise DelayLoopException(length=300, type="qbit")
            except DelayLoopException:
                raise
            except KeyboardInterrupt:
                self.logger.hnotice("Detected Ctrl+C - Terminating process")
                sys.exit(0)
            except Exception as e:
                self.logger.error(e, exc_info=sys.exc_info())
        except KeyboardInterrupt:
            self.logger.hnotice("Detected Ctrl+C - Terminating process")
            sys.exit(0)
        except DelayLoopException:
            raise

    def run_search_loop(self):
        return


class ArrManager:
    def __init__(self, qbitmanager: qBitManager):
        self.groups: set[str] = set()
        self.uris: set[str] = set()
        self.special_categories: set[str] = {FAILED_CATEGORY, RECHECK_CATEGORY}
        self.category_allowlist: set[str] = self.special_categories.copy()
        self.completed_folders: set[pathlib.Path] = set()
        self.managed_objects: dict[str, Arr] = {}
        self.qbit: qbittorrentapi.Client = qbitmanager.client
        self.qbit_manager: qBitManager = qbitmanager
        self.ffprobe_available: bool = self.qbit_manager.ffprobe_downloader.probe_path.exists()
        self.logger = logging.getLogger(
            "qBitrr.ArrManager",
        )
        run_logs(self.logger)
        if not self.ffprobe_available and not any([QBIT_DISABLED, SEARCH_ONLY]):
            self.logger.error(
                "'%s' was not found, disabling all functionality dependant on it",
                self.qbit_manager.ffprobe_downloader.probe_path,
            )

    def build_arr_instances(self):
        for key in CONFIG.sections():
            if search := re.match("(rad|son|anim)arr.*", key, re.IGNORECASE):
                name = search.group(0)
                match = search.group(1)
                if match.lower() == "son":
                    call_cls = SonarrAPI
                elif match.lower() == "anim":
                    call_cls = SonarrAPI
                elif match.lower() == "rad":
                    call_cls = RadarrAPI
                else:
                    call_cls = None
                try:
                    managed_object = Arr(name, self, client_cls=call_cls)
                    self.groups.add(name)
                    self.uris.add(managed_object.uri)
                    self.managed_objects[managed_object.category] = managed_object
                except KeyError as e:
                    self.logger.critical(e)
                except ValueError as e:
                    self.logger.exception(e)
                except SkipException:
                    continue
                except (OSError, TypeError) as e:
                    self.logger.exception(e)
        for cat in self.special_categories:
            managed_object = PlaceHolderArr(cat, self)
            self.managed_objects[cat] = managed_object
        return self<|MERGE_RESOLUTION|>--- conflicted
+++ resolved
@@ -1917,24 +1917,6 @@
     ) -> bool:
         if db_entry["year"] > datetime.now().year or db_entry["year"] == 0:
             self.logger.trace(
-<<<<<<< HEAD
-                "[AnyY] Skipping %s - Minimum Availability: %s, Dates Cinema:%s, Digital:%s, Physical:%s",
-                metadata.Title,
-                db_entry.MinimumAvailability,
-                metadata.InCinemas,
-                metadata.DigitalRelease,
-                metadata.PhysicalRelease,
-            )
-            return False
-        elif metadata.Year < datetime.now().year - 1 and metadata.Year != 0:
-            self.logger.trace(
-                "[AnyY] Grabbing %s - Minimum Availability: %s, Dates Cinema:%s, Digital:%s, Physical:%s",
-                metadata.Title,
-                db_entry.MinimumAvailability,
-                metadata.InCinemas,
-                metadata.DigitalRelease,
-                metadata.PhysicalRelease,
-=======
                 "Skipping %s - Minimum Availability: %s, Dates Cinema:%s, Digital:%s, Physical:%s",
                 db_entry["title"],
                 db_entry["minimumAvailability"],
@@ -1951,7 +1933,6 @@
                 db_entry["inCinemas"],
                 db_entry["digitalRelease"],
                 db_entry["physicalRelease"],
->>>>>>> 8a79afb9
             )
             return True
         elif (
@@ -1961,21 +1942,12 @@
             and db_entry["minimumAvailability"] == "released"
         ):
             self.logger.trace(
-<<<<<<< HEAD
-                "[3Any] Grabbing %s - Minimum Availability: %s, Dates Cinema:%s, Digital:%s, Physical:%s",
-                metadata.Title,
-                db_entry.MinimumAvailability,
-                metadata.InCinemas,
-                metadata.DigitalRelease,
-                metadata.PhysicalRelease,
-=======
                 "Grabbing %s - Minimum Availability: %s, Dates Cinema:%s, Digital:%s, Physical:%s",
                 db_entry["title"],
                 db_entry["minimumAvailability"],
                 db_entry["inCinemas"],
                 db_entry["digitalRelease"],
                 db_entry["physicalRelease"],
->>>>>>> 8a79afb9
             )
             return True
         elif (
@@ -1990,40 +1962,22 @@
                 <= datetime.now()
             ):
                 self.logger.trace(
-<<<<<<< HEAD
-                    "[3CNN] Grabbing %s - Minimum Availability: %s, Dates Cinema:%s, Digital:%s, Physical:%s",
-                    metadata.Title,
-                    db_entry.MinimumAvailability,
-                    metadata.InCinemas,
-                    metadata.DigitalRelease,
-                    metadata.PhysicalRelease,
-=======
                     "Grabbing %s - Minimum Availability: %s, Dates Cinema:%s, Digital:%s, Physical:%s",
                     db_entry["title"],
                     db_entry["minimumAvailability"],
                     db_entry["inCinemas"],
                     db_entry["digitalRelease"],
                     db_entry["physicalRelease"],
->>>>>>> 8a79afb9
                 )
                 return True
             else:
                 self.logger.trace(
-<<<<<<< HEAD
-                    "[3CNN] Skipping %s - Minimum Availability: %s, Dates Cinema:%s, Digital:%s, Physical:%s",
-                    metadata.Title,
-                    db_entry.MinimumAvailability,
-                    metadata.InCinemas,
-                    metadata.DigitalRelease,
-                    metadata.PhysicalRelease,
-=======
                     "Skipping %s - Minimum Availability: %s, Dates Cinema:%s, Digital:%s, Physical:%s",
                     db_entry["title"],
                     db_entry["minimumAvailability"],
                     db_entry["inCinemas"],
                     db_entry["digitalRelease"],
                     db_entry["physicalRelease"],
->>>>>>> 8a79afb9
                 )
                 return False
         elif ("digitalRelease" in db_entry or "physicalRelease" in db_entry) and db_entry[
@@ -2035,40 +1989,22 @@
                     <= datetime.now()
                 ):
                     self.logger.trace(
-<<<<<<< HEAD
-                        "[3CDN] Grabbing %s - Minimum Availability: %s, Dates Cinema:%s, Digital:%s, Physical:%s",
-                        metadata.Title,
-                        db_entry.MinimumAvailability,
-                        metadata.InCinemas,
-                        metadata.DigitalRelease,
-                        metadata.PhysicalRelease,
-=======
                         "Grabbing %s - Minimum Availability: %s, Dates Cinema:%s, Digital:%s, Physical:%s",
                         db_entry["title"],
                         db_entry["minimumAvailability"],
                         db_entry["inCinemas"],
                         db_entry["digitalRelease"],
                         db_entry["physicalRelease"],
->>>>>>> 8a79afb9
                     )
                     return True
                 else:
                     self.logger.trace(
-<<<<<<< HEAD
-                        "[3CDN] Skipping %s - Minimum Availability: %s, Dates Cinema:%s, Digital:%s, Physical:%s",
-                        metadata.Title,
-                        db_entry.MinimumAvailability,
-                        metadata.InCinemas,
-                        metadata.DigitalRelease,
-                        metadata.PhysicalRelease,
-=======
                         "Skipping %s - Minimum Availability: %s, Dates Cinema:%s, Digital:%s, Physical:%s",
                         db_entry["title"],
                         db_entry["minimumAvailability"],
                         db_entry["inCinemas"],
                         db_entry["digitalRelease"],
                         db_entry["physicalRelease"],
->>>>>>> 8a79afb9
                     )
                     return False
             elif "digitalRelease" in db_entry:
@@ -2077,40 +2013,22 @@
                     <= datetime.now()
                 ):
                     self.logger.trace(
-<<<<<<< HEAD
-                        "[3CNP] Grabbing %s - Minimum Availability: %s, Dates Cinema:%s, Digital:%s, Physical:%s",
-                        metadata.Title,
-                        db_entry.MinimumAvailability,
-                        metadata.InCinemas,
-                        metadata.DigitalRelease,
-                        metadata.PhysicalRelease,
-=======
                         "Grabbing %s - Minimum Availability: %s, Dates Cinema:%s, Digital:%s, Physical:%s",
                         db_entry["title"],
                         db_entry["minimumAvailability"],
                         db_entry["inCinemas"],
                         db_entry["digitalRelease"],
                         db_entry["physicalRelease"],
->>>>>>> 8a79afb9
                     )
                     return True
                 else:
                     self.logger.trace(
-<<<<<<< HEAD
-                        "[3CNP] Skipping %s - Minimum Availability: %s, Dates Cinema:%s, Digital:%s, Physical:%s",
-                        metadata.Title,
-                        db_entry.MinimumAvailability,
-                        metadata.InCinemas,
-                        metadata.DigitalRelease,
-                        metadata.PhysicalRelease,
-=======
                         "Skipping %s - Minimum Availability: %s, Dates Cinema:%s, Digital:%s, Physical:%s",
                         db_entry["title"],
                         db_entry["minimumAvailability"],
                         db_entry["inCinemas"],
                         db_entry["digitalRelease"],
                         db_entry["physicalRelease"],
->>>>>>> 8a79afb9
                     )
                     return False
         elif (
@@ -2120,21 +2038,12 @@
             and db_entry["minimumAvailability"] == "inCinemas"
         ):
             self.logger.trace(
-<<<<<<< HEAD
-                "[2Any] Grabbing %s - Minimum Availability: %s, Dates Cinema:%s, Digital:%s, Physical:%s",
-                metadata.Title,
-                db_entry.MinimumAvailability,
-                metadata.InCinemas,
-                metadata.DigitalRelease,
-                metadata.PhysicalRelease,
-=======
                 "Grabbing %s - Minimum Availability: %s, Dates Cinema:%s, Digital:%s, Physical:%s",
                 db_entry["title"],
                 db_entry["minimumAvailability"],
                 db_entry["inCinemas"],
                 db_entry["digitalRelease"],
                 db_entry["physicalRelease"],
->>>>>>> 8a79afb9
             )
             return True
         elif "inCinemas" in db_entry and db_entry["minimumAvailability"] == "inCinemas":
@@ -2143,40 +2052,22 @@
                 <= datetime.now()
             ):
                 self.logger.trace(
-<<<<<<< HEAD
-                    "[2CNN] Grabbing %s - Minimum Availability: %s, Dates Cinema:%s, Digital:%s, Physical:%s",
-                    metadata.Title,
-                    db_entry.MinimumAvailability,
-                    metadata.InCinemas,
-                    metadata.DigitalRelease,
-                    metadata.PhysicalRelease,
-=======
                     "Grabbing %s - Minimum Availability: %s, Dates Cinema:%s, Digital:%s, Physical:%s",
                     db_entry["title"],
                     db_entry["minimumAvailability"],
                     db_entry["inCinemas"],
                     db_entry["digitalRelease"],
                     db_entry["physicalRelease"],
->>>>>>> 8a79afb9
                 )
                 return True
             else:
                 self.logger.trace(
-<<<<<<< HEAD
-                    "[2CNN] Skipping %s - Minimum Availability: %s, Dates Cinema:%s, Digital:%s, Physical:%s",
-                    metadata.Title,
-                    db_entry.MinimumAvailability,
-                    metadata.InCinemas,
-                    metadata.DigitalRelease,
-                    metadata.PhysicalRelease,
-=======
                     "Skipping %s - Minimum Availability: %s, Dates Cinema:%s, Digital:%s, Physical:%s",
                     db_entry["title"],
                     db_entry["minimumAvailability"],
                     db_entry["inCinemas"],
                     db_entry["digitalRelease"],
                     db_entry["physicalRelease"],
->>>>>>> 8a79afb9
                 )
                 return False
         elif "inCinemas" not in db_entry and db_entry["minimumAvailability"] == "inCinemas":
@@ -2186,40 +2077,22 @@
                     <= datetime.now()
                 ):
                     self.logger.trace(
-<<<<<<< HEAD
-                        "[2NDN] Grabbing %s - Minimum Availability: %s, Dates Cinema:%s, Digital:%s, Physical:%s",
-                        metadata.Title,
-                        db_entry.MinimumAvailability,
-                        metadata.InCinemas,
-                        metadata.DigitalRelease,
-                        metadata.PhysicalRelease,
-=======
                         "Grabbing %s - Minimum Availability: %s, Dates Cinema:%s, Digital:%s, Physical:%s",
                         db_entry["title"],
                         db_entry["minimumAvailability"],
                         db_entry["inCinemas"],
                         db_entry["digitalRelease"],
                         db_entry["physicalRelease"],
->>>>>>> 8a79afb9
                     )
                     return True
                 else:
                     self.logger.trace(
-<<<<<<< HEAD
-                        "[2NDN] Skipping %s - Minimum Availability: %s, Dates Cinema:%s, Digital:%s, Physical:%s",
-                        metadata.Title,
-                        db_entry.MinimumAvailability,
-                        metadata.InCinemas,
-                        metadata.DigitalRelease,
-                        metadata.PhysicalRelease,
-=======
                         "Skipping %s - Minimum Availability: %s, Dates Cinema:%s, Digital:%s, Physical:%s",
                         db_entry["title"],
                         db_entry["minimumAvailability"],
                         db_entry["inCinemas"],
                         db_entry["digitalRelease"],
                         db_entry["physicalRelease"],
->>>>>>> 8a79afb9
                     )
                     return False
             elif "physicalRelease" in db_entry:
@@ -2228,97 +2101,52 @@
                     <= datetime.now()
                 ):
                     self.logger.trace(
-<<<<<<< HEAD
-                        "[2NNP] Grabbing %s - Minimum Availability: %s, Dates Cinema:%s, Digital:%s, Physical:%s",
-                        metadata.Title,
-                        db_entry.MinimumAvailability,
-                        metadata.InCinemas,
-                        metadata.DigitalRelease,
-                        metadata.PhysicalRelease,
-=======
                         "Grabbing %s - Minimum Availability: %s, Dates Cinema:%s, Digital:%s, Physical:%s",
                         db_entry["title"],
                         db_entry["minimumAvailability"],
                         db_entry["inCinemas"],
                         db_entry["digitalRelease"],
                         db_entry["physicalRelease"],
->>>>>>> 8a79afb9
                     )
                     return True
                 else:
                     self.logger.trace(
-<<<<<<< HEAD
-                        "[2NNP] Skipping %s - Minimum Availability: %s, Dates Cinema:%s, Digital:%s, Physical:%s",
-                        metadata.Title,
-                        db_entry.MinimumAvailability,
-                        metadata.InCinemas,
-                        metadata.DigitalRelease,
-                        metadata.PhysicalRelease,
-=======
                         "Skipping %s - Minimum Availability: %s, Dates Cinema:%s, Digital:%s, Physical:%s",
                         db_entry["title"],
                         db_entry["minimumAvailability"],
                         db_entry["inCinemas"],
                         db_entry["digitalRelease"],
                         db_entry["physicalRelease"],
->>>>>>> 8a79afb9
                     )
                     return False
             else:
                 self.logger.trace(
-<<<<<<< HEAD
-                    "[2Any] Skipping %s - Minimum Availability: %s, Dates Cinema:%s, Digital:%s, Physical:%s",
-                    metadata.Title,
-                    db_entry.MinimumAvailability,
-                    metadata.InCinemas,
-                    metadata.DigitalRelease,
-                    metadata.PhysicalRelease,
-=======
                     "Skipping %s - Minimum Availability: %s, Dates Cinema:%s, Digital:%s, Physical:%s",
                     db_entry["title"],
                     db_entry["minimumAvailability"],
                     db_entry["inCinemas"],
                     db_entry["digitalRelease"],
                     db_entry["physicalRelease"],
->>>>>>> 8a79afb9
                 )
                 return False
         elif db_entry["minimumAvailability"] == "announced":
             self.logger.trace(
-<<<<<<< HEAD
-                "[1Any] Grabbing %s - Minimum Availability: %s, Dates Cinema:%s, Digital:%s, Physical:%s",
-                metadata.Title,
-                db_entry.MinimumAvailability,
-                metadata.InCinemas,
-                metadata.DigitalRelease,
-                metadata.PhysicalRelease,
-=======
                 "Grabbing %s - Minimum Availability: %s, Dates Cinema:%s, Digital:%s, Physical:%s",
                 db_entry["title"],
                 db_entry["minimumAvailability"],
                 db_entry["inCinemas"],
                 db_entry["digitalRelease"],
                 db_entry["physicalRelease"],
->>>>>>> 8a79afb9
             )
             return True
         else:
             self.logger.trace(
-<<<<<<< HEAD
-                "[Else] Skipping %s - Minimum Availability: %s, Dates Cinema:%s, Digital:%s, Physical:%s",
-                metadata.Title,
-                db_entry.MinimumAvailability,
-                metadata.InCinemas,
-                metadata.DigitalRelease,
-                metadata.PhysicalRelease,
-=======
                 "Skipping %s - Minimum Availability: %s, Dates Cinema:%s, Digital:%s, Physical:%s",
                 db_entry["title"],
                 db_entry["minimumAvailability"],
                 db_entry["inCinemas"],
                 db_entry["digitalRelease"],
                 db_entry["physicalRelease"],
->>>>>>> 8a79afb9
             )
             return False
 
