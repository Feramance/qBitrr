# Pin Python to the latest supported version
# (This avoid it auto updating to a higher untested version)
FROM python:3.10

LABEL Name="qBitrr"
LABEL Maintainer="Feramance"
<<<<<<< HEAD
LABEL Version="3.8.6-beta-0"
=======
LABEL Version="3.8.5"
>>>>>>> 3c352d2d

# Env used by the script to determine if its inside a docker -
# if this is set to 69420 it will change the working dir for docker specific values
ENV QBITRR_DOCKER_RUNNING=69420
ENV PYTHONDONTWRITEBYTECODE=1
ENV PYTHONUNBUFFERED=1
ENV PYTHONOPTIMIZE=1

RUN pip install --quiet -U pip wheel
WORKDIR /app
ADD ./requirements.fast.txt /app/requirements.fast.txt
RUN pip install --quiet -r requirements.fast.txt
COPY . /app
RUN pip install --quiet .

WORKDIR /config

ENTRYPOINT ["python", "-m", "qBitrr.main"]<|MERGE_RESOLUTION|>--- conflicted
+++ resolved
@@ -4,11 +4,7 @@
 
 LABEL Name="qBitrr"
 LABEL Maintainer="Feramance"
-<<<<<<< HEAD
-LABEL Version="3.8.6-beta-0"
-=======
 LABEL Version="3.8.5"
->>>>>>> 3c352d2d
 
 # Env used by the script to determine if its inside a docker -
 # if this is set to 69420 it will change the working dir for docker specific values
