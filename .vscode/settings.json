{
  "[python]": {
    "editor.defaultFormatter": "ms-python.black-formatter",
    "editor.formatOnSave": true
  },
  "cSpell.words": [
    "apikey",
    "Bitrr",
    "blocklist",
    "blocklisted",
    "Blocklisting",
    "Connectionr",
    "ffprobe",
    "hnotice",
    "ilovemywife",
    "imdb",
    "leecher",
    "ombi",
    "overseerr",
    "pyarr",
    "QBIT",
    "qbitmanager",
    "qbitrr",
    "qbittorrentapi",
    "Radarr",
    "Sonarr",
    "tmdb",
    "tvdb",
    "tvlite"
  ],
<<<<<<< HEAD
  "python.analysis.typeCheckingMode": "basic",
  "[python]": {
    "editor.defaultFormatter": "ms-python.black-formatter"
  },
=======
  "python.analysis.typeCheckingMode": "basic"
>>>>>>> 7be2efaf
}<|MERGE_RESOLUTION|>--- conflicted
+++ resolved
@@ -28,12 +28,5 @@
     "tvdb",
     "tvlite"
   ],
-<<<<<<< HEAD
-  "python.analysis.typeCheckingMode": "basic",
-  "[python]": {
-    "editor.defaultFormatter": "ms-python.black-formatter"
-  },
-=======
   "python.analysis.typeCheckingMode": "basic"
->>>>>>> 7be2efaf
 }